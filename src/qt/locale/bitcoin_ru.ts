<?xml version="1.0" encoding="utf-8"?>
<!DOCTYPE TS>
<TS version="2.0" language="ru">
<defaultcodec>UTF-8</defaultcodec>
<context>
    <name>AboutDialog</name>
    <message>
        <location filename="../forms/aboutdialog.ui" line="14"/>
        <source>About Bitcoin</source>
        <translation>О Bitcoin</translation>
    </message>
    <message>
        <location filename="../forms/aboutdialog.ui" line="53"/>
        <source>&lt;b&gt;Bitcoin&lt;/b&gt; version</source>
        <translation>&lt;b&gt;Bitcoin&lt;/b&gt; версия</translation>
    </message>
    <message>
        <location filename="../forms/aboutdialog.ui" line="91"/>
        <source>Copyright © 2009-2012 Bitcoin Developers

This is experimental software.

Distributed under the MIT/X11 software license, see the accompanying file license.txt or http://www.opensource.org/licenses/mit-license.php.

This product includes software developed by the OpenSSL Project for use in the OpenSSL Toolkit (http://www.openssl.org/) and cryptographic software written by Eric Young (eay@cryptsoft.com) and UPnP software written by Thomas Bernard.</source>
        <translation>Все права защищены © 2009-2012 Разработчики Bitcoin

Это экспериментальная программа.

Распространяется на правах лицензии MIT/X11, см. файл license.txt или http://www.opensource.org/licenses/mit-license.php.

Этот продукт включате ПО, разработанное OpenSSL Project для использования в OpenSSL Toolkit (http://www.openssl.org/) и криптографическое ПО, написанное Eric Young (eay@cryptsoft.com) и ПО для работы с UPnP, написанное Thomas Bernard.</translation>
    </message>
</context>
<context>
    <name>AddressBookPage</name>
    <message>
        <location filename="../forms/addressbookpage.ui" line="14"/>
        <source>Address Book</source>
        <translation>Адресная книга</translation>
    </message>
    <message>
        <location filename="../forms/addressbookpage.ui" line="20"/>
        <source>These are your Bitcoin addresses for receiving payments.  You may want to give a different one to each sender so you can keep track of who is paying you.</source>
        <translation>Здесь перечислены Ваши адреса для получения платежей.  Вы можете использовать их для того, чтобы давать разным людям разные адреса и таким образом иметь возможность отслеживать кто и сколько Вам платил, а так же поддерживать бо́льшую анонимность.</translation>
    </message>
    <message>
        <location filename="../forms/addressbookpage.ui" line="33"/>
        <source>Double-click to edit address or label</source>
        <translation>Для того, чтобы изменить адрес или метку давжды кликните по изменяемому объекту</translation>
    </message>
    <message>
        <location filename="../forms/addressbookpage.ui" line="57"/>
        <source>Create a new address</source>
        <translation>Создать новый адрес</translation>
    </message>
    <message>
        <location filename="../forms/addressbookpage.ui" line="60"/>
        <source>&amp;New Address...</source>
        <translation>&amp;Создать адрес...</translation>
    </message>
    <message>
        <location filename="../forms/addressbookpage.ui" line="71"/>
        <source>Copy the currently selected address to the system clipboard</source>
        <translation>Копировать текущий выделенный адрес в буфер обмена</translation>
    </message>
    <message>
        <location filename="../forms/addressbookpage.ui" line="74"/>
        <source>&amp;Copy to Clipboard</source>
        <translation>&amp;Kопировать</translation>
    </message>
    <message>
        <location filename="../forms/addressbookpage.ui" line="85"/>
        <source>Show &amp;QR Code</source>
        <translation>Показать &amp;QR код</translation>
    </message>
    <message>
        <location filename="../forms/addressbookpage.ui" line="99"/>
        <source>Sign &amp;Message</source>
        <translation>Подписать &amp;сообщение</translation>
    </message>
    <message>
        <location filename="../forms/addressbookpage.ui" line="110"/>
        <source>Delete the currently selected address from the list. Only sending addresses can be deleted.</source>
        <translation>Удалить выделенный адрес из списка (могут быть удалены только записи из адресной книги).</translation>
    </message>
    <message>
        <location filename="../forms/addressbookpage.ui" line="113"/>
        <source>&amp;Delete</source>
        <translation>&amp;Удалить</translation>
    </message>
    <message>
        <location filename="../forms/addressbookpage.ui" line="96"/>
        <source>Sign a message to prove you own this address</source>
        <translation>Подпишите сообщение для доказательства </translation>
    </message>
    <message>
        <location filename="../addressbookpage.cpp" line="68"/>
        <source>Delete</source>
        <translation>Удалить</translation>
    </message>
    <message>
        <location filename="../addressbookpage.cpp" line="285"/>
        <source>Export Address Book Data</source>
        <translation>Экспортировать адресную книгу</translation>
    </message>
    <message>
        <location filename="../addressbookpage.cpp" line="286"/>
        <source>Comma separated file (*.csv)</source>
        <translation>Текст, разделённый запятыми (*.csv)</translation>
    </message>
    <message>
        <location filename="../addressbookpage.cpp" line="299"/>
        <source>Could not write to file %1.</source>
        <translation>Невозможно записать в файл %1.</translation>
    </message>
    <message>
        <location filename="../addressbookpage.cpp" line="299"/>
        <source>Error exporting</source>
        <translation>Ошибка экспорта</translation>
    </message>
    <message>
        <location filename="../addressbookpage.cpp" line="65"/>
        <source>Copy address</source>
        <translation>Копировать адрес</translation>
    </message>
    <message>
        <location filename="../addressbookpage.cpp" line="66"/>
        <source>Copy label</source>
        <translation>Копировать метку</translation>
    </message>
    <message>
        <location filename="../addressbookpage.cpp" line="67"/>
        <source>Edit</source>
        <translation>Правка</translation>
    </message>
</context>
<context>
    <name>AddressTableModel</name>
    <message>
        <location filename="../addresstablemodel.cpp" line="78"/>
        <source>Address</source>
        <translation>Адрес</translation>
    </message>
    <message>
        <location filename="../addresstablemodel.cpp" line="114"/>
        <source>(no label)</source>
        <translation>[нет метки]</translation>
    </message>
    <message>
        <location filename="../addresstablemodel.cpp" line="78"/>
        <source>Label</source>
        <translation>Метка</translation>
    </message>
</context>
<context>
    <name>AskPassphraseDialog</name>
    <message>
        <location filename="../askpassphrasedialog.cpp" line="126"/>
        <location filename="../askpassphrasedialog.cpp" line="133"/>
        <location filename="../askpassphrasedialog.cpp" line="175"/>
        <location filename="../askpassphrasedialog.cpp" line="181"/>
        <source>Wallet encryption failed</source>
        <translation>Не удалось зашифровать бумажник</translation>
    </message>
    <message>
        <location filename="../askpassphrasedialog.cpp" line="101"/>
        <source>Confirm wallet encryption</source>
        <translation>Подтвердите шифрование бумажника</translation>
    </message>
    <message>
        <location filename="../forms/askpassphrasedialog.ui" line="26"/>
        <source>Dialog</source>
        <translation>Dialog</translation>
    </message>
    <message>
        <location filename="../forms/askpassphrasedialog.ui" line="94"/>
        <source>TextLabel</source>
        <translation>TextLabel</translation>
    </message>
    <message>
        <location filename="../forms/askpassphrasedialog.ui" line="47"/>
        <source>Enter passphrase</source>
        <translation>Введите пароль</translation>
    </message>
    <message>
        <location filename="../askpassphrasedialog.cpp" line="38"/>
        <source>This operation needs your wallet passphrase to unlock the wallet.</source>
        <translation>Для выполнения операции требуется пароль вашего бумажника.</translation>
    </message>
    <message>
        <location filename="../forms/askpassphrasedialog.ui" line="61"/>
        <source>New passphrase</source>
        <translation>Новый пароль</translation>
    </message>
    <message>
        <location filename="../askpassphrasedialog.cpp" line="55"/>
        <source>Enter the old and new passphrase to the wallet.</source>
        <translation>Введите старый и новый пароль для бумажника.</translation>
    </message>
    <message>
        <location filename="../forms/askpassphrasedialog.ui" line="75"/>
        <source>Repeat new passphrase</source>
        <translation>Повторите новый пароль</translation>
    </message>
    <message>
        <location filename="../askpassphrasedialog.cpp" line="35"/>
        <source>Encrypt wallet</source>
        <translation>Зашифровать бумажник</translation>
    </message>
    <message>
        <location filename="../askpassphrasedialog.cpp" line="43"/>
        <source>Unlock wallet</source>
        <translation>Разблокировать бумажник</translation>
    </message>
    <message>
        <location filename="../askpassphrasedialog.cpp" line="46"/>
        <source>This operation needs your wallet passphrase to decrypt the wallet.</source>
        <translation>Для выполнения операции требуется пароль вашего бумажника.</translation>
    </message>
    <message>
        <location filename="../askpassphrasedialog.cpp" line="51"/>
        <source>Decrypt wallet</source>
        <translation>Расшифровать бумажник</translation>
    </message>
    <message>
        <location filename="../askpassphrasedialog.cpp" line="54"/>
        <source>Change passphrase</source>
        <translation>Сменить пароль</translation>
    </message>
    <message>
        <location filename="../askpassphrasedialog.cpp" line="111"/>
        <location filename="../askpassphrasedialog.cpp" line="169"/>
        <source>Wallet encrypted</source>
        <translation>Бумажник зашифрован</translation>
    </message>
    <message>
        <location filename="../askpassphrasedialog.cpp" line="113"/>
        <source>Bitcoin will close now to finish the encryption process. Remember that encrypting your wallet cannot fully protect your bitcoins from being stolen by malware infecting your computer.</source>
        <translation>Сейчас программа закроется для завершения процесса шифрования. Помните, что шифрование вашего бумажника не может полностью защитить ваши биткоины от кражи с помощью инфицирования вашего компьютера вредоносным ПО.</translation>
    </message>
    <message>
        <location filename="../askpassphrasedialog.cpp" line="117"/>
        <source>IMPORTANT: Any previous backups you have made of your wallet file should be replaced with the newly generated, encrypted wallet file. For security reasons, previous backups of the unencrypted wallet file will become useless as soon as you start using the new, encrypted wallet.</source>
        <translation>ВАЖНО: все предыдущие резервные копии вашего кошелька должны быть заменены новым зашифрованным файлом. В целях безопасности предыдущие резервные копии нешифрованного кошелька станут бесполезны, как только вы начнёте использовать новый шифрованный кошелёк.</translation>
    </message>
    <message>
        <location filename="../askpassphrasedialog.cpp" line="127"/>
        <source>Wallet encryption failed due to an internal error. Your wallet was not encrypted.</source>
        <translation>Шифрование бумажника не удалось из-за внутренней ошибки. Ваш бумажник не был зашифрован.</translation>
    </message>
    <message>
        <location filename="../askpassphrasedialog.cpp" line="146"/>
        <location filename="../askpassphrasedialog.cpp" line="157"/>
        <location filename="../askpassphrasedialog.cpp" line="176"/>
        <source>The passphrase entered for the wallet decryption was incorrect.</source>
        <translation>Указанный пароль не подходит.</translation>
    </message>
    <message>
        <location filename="../askpassphrasedialog.cpp" line="156"/>
        <source>Wallet decryption failed</source>
        <translation>Расшифрование бумажника не удалось</translation>
    </message>
    <message>
        <location filename="../askpassphrasedialog.cpp" line="217"/>
        <location filename="../askpassphrasedialog.cpp" line="241"/>
        <source>Warning: The Caps Lock key is on.</source>
        <translation>Внимание: Caps Lock включен.</translation>
    </message>
    <message>
        <location filename="../askpassphrasedialog.cpp" line="145"/>
        <source>Wallet unlock failed</source>
        <translation>Разблокировка бумажника не удалась</translation>
    </message>
    <message>
        <location filename="../askpassphrasedialog.cpp" line="34"/>
        <source>Enter the new passphrase to the wallet.&lt;br/&gt;Please use a passphrase of &lt;b&gt;10 or more random characters&lt;/b&gt;, or &lt;b&gt;eight or more words&lt;/b&gt;.</source>
        <translation>Введите новый пароль для бумажника. &lt;br/&gt; Пожалуйста, используйте фразы из &lt;b&gt;10 или более случайных символов,&lt;/b&gt; или &lt;b&gt;восьми и более слов.&lt;/b&gt;</translation>
    </message>
    <message>
        <location filename="../askpassphrasedialog.cpp" line="170"/>
        <source>Wallet passphrase was successfully changed.</source>
        <translation>Пароль бумажника успешно изменён.</translation>
    </message>
    <message>
        <location filename="../askpassphrasedialog.cpp" line="102"/>
        <source>WARNING: If you encrypt your wallet and lose your passphrase, you will &lt;b&gt;LOSE ALL OF YOUR BITCOINS&lt;/b&gt;!
Are you sure you wish to encrypt your wallet?</source>
        <translation>ВНИМАНИЕ: Если вы зашифруете бумажник и потеряете свой ​​пароль, вы &lt;b&gt;ПОТЕРЯЕТЕ ВСЕ ВАШИ БИТКОИНЫ!&lt;/b&gt;
Вы действительно хотите зашифровать ваш бумажник?</translation>
    </message>
    <message>
        <location filename="../askpassphrasedialog.cpp" line="134"/>
        <location filename="../askpassphrasedialog.cpp" line="182"/>
        <source>The supplied passphrases do not match.</source>
        <translation>Введённые пароли не совпадают.</translation>
    </message>
</context>
<context>
    <name>BitcoinGUI</name>
    <message>
        <location filename="../bitcoingui.cpp" line="250"/>
        <source>&amp;Export...</source>
        <translation>&amp;Экспорт...</translation>
    </message>
    <message>
        <location filename="../bitcoingui.cpp" line="506"/>
        <source>Synchronizing with network...</source>
        <translation>Синхронизация с сетью...</translation>
    </message>
    <message>
        <location filename="../bitcoingui.cpp" line="197"/>
        <source>&amp;Address Book</source>
        <translation>&amp;Адресная книга</translation>
    </message>
    <message>
        <location filename="../bitcoingui.cpp" line="204"/>
        <source>Show the list of addresses for receiving payments</source>
        <translation>Показать список адресов для получения платежей</translation>
    </message>
    <message>
        <location filename="../bitcoingui.cpp" line="564"/>
        <source>Up to date</source>
        <translation>Синхронизированно</translation>
    </message>
    <message>
        <location filename="../bitcoingui.cpp" line="569"/>
        <source>Catching up...</source>
        <translation>Синхронизируется...</translation>
    </message>
    <message>
        <location filename="../bitcoingui.cpp" line="826"/>
        <source>Backup Failed</source>
        <translation>Резервное копирование не удалось</translation>
    </message>
    <message>
        <location filename="../bitcoingui.cpp" line="185"/>
        <source>&amp;Overview</source>
        <translation>О&amp;бзор</translation>
    </message>
    <message>
        <location filename="../bitcoingui.cpp" line="186"/>
        <source>Show general overview of wallet</source>
        <translation>Показать общий обзор действий с бумажником</translation>
    </message>
    <message>
        <location filename="../bitcoingui.cpp" line="191"/>
        <source>&amp;Transactions</source>
        <translation>&amp;Транзакции</translation>
    </message>
    <message>
        <location filename="../bitcoingui.cpp" line="192"/>
        <source>Browse transaction history</source>
        <translation>Показать историю транзакций</translation>
    </message>
    <message>
        <location filename="../bitcoingui.cpp" line="216"/>
        <source>Prove you control an address</source>
        <translation>Доказать, что вы владеете адресом</translation>
    </message>
    <message>
        <location filename="../bitcoingui.cpp" line="255"/>
        <source>&amp;Backup Wallet</source>
        <translation>&amp;Сделать резервную копию бумажника</translation>
    </message>
    <message>
        <location filename="../bitcoingui.cpp" line="252"/>
        <source>&amp;Encrypt Wallet</source>
        <translation>&amp;Зашифровать бумажник</translation>
    </message>
    <message>
        <location filename="../bitcoingui.cpp" line="235"/>
        <source>E&amp;xit</source>
        <translation>В&amp;ыход</translation>
    </message>
    <message>
        <location filename="../bitcoingui.cpp" line="236"/>
        <source>Quit application</source>
        <translation>Закрыть приложение</translation>
    </message>
    <message>
        <location filename="../bitcoingui.cpp" line="249"/>
        <source>Show or hide the Bitcoin window</source>
        <translation>Показать или скрыть окно Bitcoin</translation>
    </message>
    <message>
        <location filename="../bitcoingui.cpp" line="391"/>
        <source>Bitcoin client</source>
        <translation>Bitcoin клиент</translation>
    </message>
    <message>
        <location filename="../bitcoingui.cpp" line="251"/>
        <source>Export the data in the current tab to a file</source>
        <translation>Экспортировать данные из вкладки в файл</translation>
    </message>
    <message>
        <location filename="../bitcoingui.cpp" line="256"/>
        <source>Backup wallet to another location</source>
        <translation>Сделать резервную копию бумажника в другом месте</translation>
    </message>
    <message>
        <location filename="../bitcoingui.cpp" line="281"/>
        <source>&amp;File</source>
        <translation>&amp;Файл</translation>
    </message>
    <message>
        <location filename="../bitcoingui.cpp" line="296"/>
        <source>&amp;Help</source>
        <translation>&amp;Помощь</translation>
    </message>
    <message>
<<<<<<< HEAD
        <location filename="../bitcoingui.cpp" line="327"/>
=======
        <location filename="../bitcoingui.cpp" line="807"/>
        <source>There was an error trying to save the wallet data to the new location.</source>
        <translation>При попытке сохранения данных бумажника в новое место произошла ошибка.</translation>
    </message>
    <message>
        <location filename="../bitcoingui.cpp" line="329"/>
>>>>>>> 13b0b1cd
        <source>[testnet]</source>
        <translation>[тестовая сеть]</translation>
    </message>
    <message>
        <location filename="../bitcoingui.cpp" line="826"/>
        <source>There was an error trying to save the wallet data to the new location.</source>
        <translation>При попытке сохранения данных бумажника в новое место произошла ошибка.</translation>
    </message>
    <message numerus="yes">
        <location filename="../bitcoingui.cpp" line="482"/>
        <source>%n active connection(s) to Bitcoin network</source>
        <translation>
            <numerusform>%n активное соединение с сетью</numerusform>
            <numerusform>%n активных соединений с сетью</numerusform>
            <numerusform>%n активных соединений с сетью</numerusform>
        </translation>
    </message>
    <message>
        <location filename="../bitcoingui.cpp" line="531"/>
        <source>Downloaded %1 blocks of transaction history.</source>
        <translation>Загружено %1 блоков истории транзакций.</translation>
    </message>
    <message numerus="yes">
        <location filename="../bitcoingui.cpp" line="546"/>
        <source>%n second(s) ago</source>
        <translation>
            <numerusform>%n секунду назад</numerusform>
            <numerusform>%n секунды назад</numerusform>
            <numerusform>%n секунд назад</numerusform>
        </translation>
    </message>
    <message>
        <location filename="../bitcoingui.cpp" line="314"/>
        <source>Actions toolbar</source>
        <translation>Панель действий</translation>
    </message>
    <message>
        <location filename="../bitcoingui.cpp" line="198"/>
        <source>Edit the list of stored addresses and labels</source>
        <translation>Изменить список сохранённых адресов и меток к ним</translation>
    </message>
    <message>
        <location filename="../bitcoingui.cpp" line="203"/>
        <source>&amp;Receive coins</source>
        <translation>&amp;Получение монет</translation>
    </message>
    <message>
        <location filename="../bitcoingui.cpp" line="210"/>
        <source>Send coins to a bitcoin address</source>
        <translation>Отправить монеты на указанный адрес</translation>
    </message>
    <message>
        <location filename="../bitcoingui.cpp" line="215"/>
        <source>Sign &amp;message</source>
        <translation>Подписать &amp;сообщение</translation>
    </message>
    <message numerus="yes">
        <location filename="../bitcoingui.cpp" line="554"/>
        <source>%n hour(s) ago</source>
        <translation>
            <numerusform>%n час назад</numerusform>
            <numerusform>%n часа назад</numerusform>
            <numerusform>%n часов назад</numerusform>
        </translation>
    </message>
    <message>
        <location filename="../bitcoingui.cpp" line="577"/>
        <source>Last received block was generated %1.</source>
        <translation>Последний полученный блок был сгенерирован %1.</translation>
    </message>
    <message>
<<<<<<< HEAD
        <location filename="../bitcoingui.cpp" line="633"/>
        <source>This transaction is over the size limit.  You can still send it for a fee of %1, which goes to the nodes that process your transaction and helps to support the network.  Do you want to pay the fee?</source>
        <translation>Данная транзакция превышает предельно допустимый размер.  Но Вы можете всё равно совершить её, добавив комиссию в %1, которая отправится тем узлам, которые обработают Вашу транзакцию, и поможет поддержать сеть.  Вы хотите добавить комиссию?</translation>
    </message>
    <message>
        <location filename="../bitcoingui.cpp" line="665"/>
=======
        <location filename="../bitcoingui.cpp" line="646"/>
>>>>>>> 13b0b1cd
        <source>Sent transaction</source>
        <translation>Исходящая транзакция</translation>
    </message>
    <message>
<<<<<<< HEAD
        <location filename="../bitcoingui.cpp" line="666"/>
=======
        <location filename="../bitcoingui.cpp" line="647"/>
>>>>>>> 13b0b1cd
        <source>Incoming transaction</source>
        <translation>Входящая транзакция</translation>
    </message>
    <message>
<<<<<<< HEAD
        <location filename="../bitcoingui.cpp" line="667"/>
=======
        <location filename="../bitcoingui.cpp" line="648"/>
>>>>>>> 13b0b1cd
        <source>Date: %1
Amount: %2
Type: %3
Address: %4
</source>
        <translation>Дата: %1
Количество: %2
Тип: %3
Адрес: %4
</translation>
    </message>
    <message>
<<<<<<< HEAD
        <location filename="../bitcoingui.cpp" line="792"/>
=======
        <location filename="../bitcoingui.cpp" line="773"/>
>>>>>>> 13b0b1cd
        <source>Wallet is &lt;b&gt;encrypted&lt;/b&gt; and currently &lt;b&gt;unlocked&lt;/b&gt;</source>
        <translation>Бумажник &lt;b&gt;зашифрован&lt;/b&gt; и в настоящее время &lt;b&gt;разблокирован&lt;/b&gt;</translation>
    </message>
    <message>
<<<<<<< HEAD
        <location filename="../bitcoingui.cpp" line="800"/>
=======
        <location filename="../bitcoingui.cpp" line="781"/>
>>>>>>> 13b0b1cd
        <source>Wallet is &lt;b&gt;encrypted&lt;/b&gt; and currently &lt;b&gt;locked&lt;/b&gt;</source>
        <translation>Бумажник &lt;b&gt;зашифрован&lt;/b&gt; и в настоящее время &lt;b&gt;заблокирован&lt;/b&gt;</translation>
    </message>
    <message numerus="yes">
        <location filename="../bitcoingui.cpp" line="550"/>
        <source>%n minute(s) ago</source>
        <translation>
            <numerusform>%n минуту назад</numerusform>
            <numerusform>%n минуты назад</numerusform>
            <numerusform>%n минут назад</numerusform>
        </translation>
    </message>
    <message>
<<<<<<< HEAD
        <location filename="../bitcoingui.cpp" line="823"/>
=======
        <location filename="../bitcoingui.cpp" line="804"/>
>>>>>>> 13b0b1cd
        <source>Wallet Data (*.dat)</source>
        <translation>Данные бумажника (*.dat)</translation>
    </message>
    <message numerus="yes">
        <location filename="../bitcoingui.cpp" line="558"/>
        <source>%n day(s) ago</source>
        <translation>
            <numerusform>%n день назад</numerusform>
            <numerusform>%n дня назад</numerusform>
            <numerusform>%n дней назад</numerusform>
        </translation>
    </message>
    <message>
        <location filename="../bitcoingui.cpp" line="240"/>
        <source>Show information about Bitcoin</source>
        <translation>Показать информацию о Bitcoin&apos;е</translation>
    </message>
    <message>
        <location filename="../bitcoingui.cpp" line="239"/>
        <source>&amp;About %1</source>
        <translation>&amp;О %1</translation>
    </message>
    <message>
        <location filename="../bitcoingui.cpp" line="242"/>
        <source>About &amp;Qt</source>
        <translation>О &amp;Qt</translation>
    </message>
    <message>
        <location filename="../bitcoingui.cpp" line="823"/>
        <source>Backup Wallet</source>
        <translation>Сделать резервную копию бумажника</translation>
    </message>
    <message>
        <location filename="../bitcoingui.cpp" line="245"/>
        <source>&amp;Options...</source>
        <translation>Оп&amp;ции...</translation>
    </message>
    <message>
        <location filename="../bitcoingui.cpp" line="246"/>
        <source>Modify configuration options for bitcoin</source>
        <translation>Изменить настройки</translation>
    </message>
    <message>
<<<<<<< HEAD
        <location filename="../bitcoingui.cpp" line="248"/>
        <source>Show/Hide &amp;Bitcoin</source>
        <translation>Показать/Скрыть &amp;Bitcoin</translation>
=======
        <location filename="../bitcoingui.cpp" line="615"/>
        <source>This transaction is over the size limit. You can still send it for a fee of %1, which goes to the nodes that process your transaction and helps to support the network. Do you want to pay the fee?</source>
        <translation type="unfinished"></translation>
    </message>
    <message>
        <location filename="../bitcoingui.cpp" line="804"/>
        <source>Backup Wallet</source>
        <translation>Сделать резервную копию бумажника</translation>
    </message>
    <message>
        <location filename="../bitcoingui.cpp" line="807"/>
        <source>Backup Failed</source>
        <translation>Резервное копирование не удалось</translation>
>>>>>>> 13b0b1cd
    </message>
    <message>
        <location filename="../bitcoingui.cpp" line="253"/>
        <source>Encrypt or decrypt wallet</source>
        <translation>Зашифровать или расшифровать бумажник</translation>
    </message>
    <message>
        <location filename="../bitcoingui.cpp" line="257"/>
        <source>&amp;Change Passphrase</source>
        <translation>&amp;Изменить пароль</translation>
    </message>
    <message>
        <location filename="../bitcoingui.cpp" line="258"/>
        <source>Change the passphrase used for wallet encryption</source>
        <translation>Изменить пароль шифрования бумажника</translation>
    </message>
    <message>
        <location filename="../bitcoingui.cpp" line="303"/>
        <source>Tabs toolbar</source>
        <translation>Панель вкладок</translation>
    </message>
    <message>
        <location filename="../bitcoingui.cpp" line="290"/>
        <source>&amp;Settings</source>
        <translation>&amp;Настройки</translation>
    </message>
    <message>
        <location filename="../bitcoin.cpp" line="127"/>
        <source>A fatal error occurred. Bitcoin can no longer continue safely and will quit.</source>
        <translation>Произошла неисправимая ошибка. Bitcoin не может безопасно продолжать работу и будет закрыт.</translation>
    </message>
    <message>
        <location filename="../bitcoingui.cpp" line="418"/>
        <source>bitcoin-qt</source>
        <translation>bitcoin-qt</translation>
    </message>
    <message numerus="yes">
        <location filename="../bitcoingui.cpp" line="508"/>
        <source>~%n block(s) remaining</source>
        <translation>
            <numerusform>остался ~%n блок</numerusform>
            <numerusform>осталось ~%n блоков</numerusform>
            <numerusform>осталось ~%n блоков</numerusform>
        </translation>
    </message>
    <message>
        <location filename="../bitcoingui.cpp" line="519"/>
        <source>Downloaded %1 of %2 blocks of transaction history (%3% done).</source>
        <translation>Загружено %1 из %2 блоков истории операций (%3% завершено).</translation>
    </message>
    <message>
<<<<<<< HEAD
        <location filename="../bitcoingui.cpp" line="638"/>
=======
        <location filename="../bitcoingui.cpp" line="619"/>
>>>>>>> 13b0b1cd
        <source>Sending...</source>
        <translation>Отправка...</translation>
    </message>
    <message>
        <location filename="../bitcoingui.cpp" line="71"/>
        <source>Bitcoin Wallet</source>
        <translation>Bitcoin-бумажник</translation>
    </message>
    <message>
        <location filename="../bitcoingui.cpp" line="209"/>
        <source>&amp;Send coins</source>
        <translation>Отп&amp;равка монет</translation>
    </message>
    <message>
        <location filename="../bitcoingui.cpp" line="243"/>
        <source>Show information about Qt</source>
        <translation>Показать информацию о Qt</translation>
    </message>
</context>
<context>
    <name>DisplayOptionsPage</name>
    <message>
        <location filename="../optionsdialog.cpp" line="273"/>
        <source>&amp;Unit to show amounts in: </source>
        <translation>&amp;Измерять монеты в: </translation>
    </message>
    <message>
        <location filename="../optionsdialog.cpp" line="277"/>
        <source>Choose the default subdivision unit to show in the interface, and when sending coins</source>
        <translation>Единица измерения количества монет при отображении и при отправке</translation>
    </message>
    <message>
        <location filename="../optionsdialog.cpp" line="284"/>
        <source>&amp;Display addresses in transaction list</source>
        <translation>&amp;Показывать адреса в списке транзакций</translation>
    </message>
    <message>
        <location filename="../optionsdialog.cpp" line="285"/>
        <source>Whether to show Bitcoin addresses in the transaction list</source>
        <translation type="unfinished">Показывать ли адреса Bitcoin в списке транзакций</translation>
    </message>
</context>
<context>
    <name>EditAddressDialog</name>
    <message>
        <location filename="../forms/editaddressdialog.ui" line="14"/>
        <source>Edit Address</source>
        <translation>Изменить адрес</translation>
    </message>
    <message>
        <location filename="../forms/editaddressdialog.ui" line="25"/>
        <source>&amp;Label</source>
        <translation>&amp;Метка</translation>
    </message>
    <message>
        <location filename="../forms/editaddressdialog.ui" line="35"/>
        <source>The label associated with this address book entry</source>
        <translation>Метка, связанная с данной записью</translation>
    </message>
    <message>
        <location filename="../forms/editaddressdialog.ui" line="42"/>
        <source>&amp;Address</source>
        <translation>&amp;Адрес</translation>
    </message>
    <message>
        <location filename="../forms/editaddressdialog.ui" line="52"/>
        <source>The address associated with this address book entry. This can only be modified for sending addresses.</source>
        <translation>Адрес, связанный с данной записью.</translation>
    </message>
    <message>
        <location filename="../editaddressdialog.cpp" line="24"/>
        <source>New sending address</source>
        <translation>Новый адрес для отправки</translation>
    </message>
    <message>
        <location filename="../editaddressdialog.cpp" line="27"/>
        <source>Edit receiving address</source>
        <translation>Изменение адреса для получения</translation>
    </message>
    <message>
        <location filename="../editaddressdialog.cpp" line="31"/>
        <source>Edit sending address</source>
        <translation>Изменение адреса для отправки</translation>
    </message>
    <message>
        <location filename="../editaddressdialog.cpp" line="20"/>
        <source>New receiving address</source>
        <translation>Новый адрес для получения</translation>
    </message>
    <message>
        <location filename="../editaddressdialog.cpp" line="91"/>
        <source>The entered address &quot;%1&quot; is already in the address book.</source>
        <translation>Введённый адрес «%1» уже находится в адресной книге.</translation>
    </message>
    <message>
        <location filename="../editaddressdialog.cpp" line="106"/>
        <source>New key generation failed.</source>
        <translation>Генерация нового ключа не удалась.</translation>
    </message>
    <message>
        <location filename="../editaddressdialog.cpp" line="96"/>
        <source>The entered address &quot;%1&quot; is not a valid bitcoin address.</source>
        <translation>Введённый адрес «%1» не является правильным Bitcoin-адресом.</translation>
    </message>
    <message>
        <location filename="../editaddressdialog.cpp" line="101"/>
        <source>Could not unlock wallet.</source>
        <translation>Не удается разблокировать бумажник.</translation>
    </message>
</context>
<context>
    <name>MainOptionsPage</name>
    <message>
        <location filename="../optionsdialog.cpp" line="171"/>
        <source>&amp;Start Bitcoin on window system startup</source>
        <translation>&amp;Запускать бумажник при входе в систему</translation>
    </message>
    <message>
        <location filename="../optionsdialog.cpp" line="172"/>
        <source>Automatically start Bitcoin after the computer is turned on</source>
        <translation>Автоматически запускать бумажник, когда включается компьютер</translation>
    </message>
    <message>
        <location filename="../optionsdialog.cpp" line="176"/>
        <source>&amp;Minimize to the tray instead of the taskbar</source>
        <translation>&amp;Cворачивать в системный лоток вместо панели задач</translation>
    </message>
    <message>
        <location filename="../optionsdialog.cpp" line="177"/>
        <source>Show only a tray icon after minimizing the window</source>
        <translation>Показывать только иконку в системном лотке при сворачивании окна</translation>
    </message>
    <message>
        <location filename="../optionsdialog.cpp" line="180"/>
        <source>M&amp;inimize on close</source>
        <translation>С&amp;ворачивать вместо закрытия</translation>
    </message>
    <message>
        <location filename="../optionsdialog.cpp" line="181"/>
        <source>Minimize instead of exit the application when the window is closed. When this option is enabled, the application will be closed only after selecting Quit in the menu.</source>
        <translation>Сворачивать вместо закрытия. Если данная опция будет выбрана — приложение закроется только после выбора соответствующего пункта в меню.</translation>
    </message>
    <message>
        <location filename="../optionsdialog.cpp" line="185"/>
        <source>Map port using &amp;UPnP</source>
        <translation>Пробросить порт через &amp;UPnP</translation>
    </message>
    <message>
        <location filename="../optionsdialog.cpp" line="186"/>
        <source>Automatically open the Bitcoin client port on the router. This only works when your router supports UPnP and it is enabled.</source>
        <translation>Автоматически открыть порт для Bitcoin-клиента на роутере. Работает ТОЛЬКО если Ваш роутер поддерживает UPnP и данная функция включена.</translation>
    </message>
    <message>
        <location filename="../optionsdialog.cpp" line="189"/>
        <source>&amp;Connect through SOCKS4 proxy:</source>
        <translation>&amp;Подключаться через SOCKS4 прокси:</translation>
    </message>
    <message>
        <location filename="../optionsdialog.cpp" line="190"/>
        <source>Connect to the Bitcoin network through a SOCKS4 proxy (e.g. when connecting through Tor)</source>
        <translation>Подключаться к сети Bitcoin через SOCKS4 прокси (например, при использовании Tor)</translation>
    </message>
    <message>
        <location filename="../optionsdialog.cpp" line="195"/>
        <source>Proxy &amp;IP: </source>
        <translation>&amp;IP Прокси: </translation>
    </message>
    <message>
        <location filename="../optionsdialog.cpp" line="201"/>
        <source>IP address of the proxy (e.g. 127.0.0.1)</source>
        <translation>IP-адрес прокси (например 127.0.0.1)</translation>
    </message>
    <message>
        <location filename="../optionsdialog.cpp" line="204"/>
        <source>&amp;Port: </source>
        <translation>По&amp;рт: </translation>
    </message>
    <message>
        <location filename="../optionsdialog.cpp" line="210"/>
        <source>Port of the proxy (e.g. 1234)</source>
        <translation>Порт прокси-сервера (например 1234)</translation>
    </message>
    <message>
        <location filename="../optionsdialog.cpp" line="216"/>
        <source>Optional transaction fee per kB that helps make sure your transactions are processed quickly. Most transactions are 1 kB. Fee 0.01 recommended.</source>
        <translation>Опциональная комиссия за каждый КБ транзакции, которая позволяет быть уверенным, что Ваша транзакция будет обработано быстро.  Большинство транзакций занимают 1КБ.  Рекомендуется комиссия 0.01.</translation>
    </message>
    <message>
        <location filename="../optionsdialog.cpp" line="222"/>
        <source>Pay transaction &amp;fee</source>
        <translation>Добавлять ко&amp;миссию</translation>
    </message>
    <message>
        <location filename="../optionsdialog.cpp" line="232"/>
        <source>Detach databases at shutdown</source>
        <translation>Отключать базы данных при выходе</translation>
    </message>
    <message>
        <location filename="../optionsdialog.cpp" line="233"/>
        <source>Detach block and address databases at shutdown. This means they can be moved to another data directory, but it slows down shutdown. The wallet is always detached.</source>
        <translation>Отключить базы данных блоков и адресов при выходе. Это означает, что их можно будет переместить в другой каталог данных, но завершение работы будет медленнее. Бумажник всегда отключается.</translation>
    </message>
</context>
<context>
    <name>MessagePage</name>
    <message>
        <location filename="../forms/messagepage.ui" line="14"/>
        <source>Message</source>
        <translation>Сообщение</translation>
    </message>
    <message>
        <location filename="../forms/messagepage.ui" line="20"/>
        <source>You can sign messages with your addresses to prove you own them. Be careful not to sign anything vague, as phishing attacks may try to trick you into signing your identity over to them. Only sign fully-detailed statements you agree to.</source>
        <translation>Вы можете подписывать сообщения своими адресами, чтобы доказать владение ими. Будьте осторожны, не подписывайте что-то неопределённое, так как фишинговые атаки могут обманным путём заставить вас подписать нежелательные сообщения. Подписывайте только те сообщения, с которыми вы согласны вплоть до мелочей.</translation>
    </message>
    <message>
        <location filename="../forms/messagepage.ui" line="117"/>
        <source>Sign a message to prove you own this address</source>
        <translation>Подпишите сообщение для доказательства </translation>
    </message>
    <message>
        <location filename="../forms/messagepage.ui" line="120"/>
        <source>&amp;Sign Message</source>
        <translation>&amp;Подписать сообщение</translation>
    </message>
    <message>
        <location filename="../messagepage.cpp" line="74"/>
        <location filename="../messagepage.cpp" line="89"/>
        <location filename="../messagepage.cpp" line="101"/>
        <source>Error signing</source>
        <translation>Ошибка создания подписи</translation>
    </message>
    <message>
        <location filename="../messagepage.cpp" line="74"/>
        <source>%1 is not a valid address.</source>
        <translation>%1 не является правильным адресом.</translation>
    </message>
    <message>
        <location filename="../messagepage.cpp" line="89"/>
        <source>Private key for %1 is not available.</source>
        <translation>Секретный ключ для %1 не доступен</translation>
    </message>
    <message>
        <location filename="../messagepage.cpp" line="101"/>
        <source>Sign failed</source>
        <translation>Подписание не удалось.</translation>
    </message>
    <message>
        <location filename="../forms/messagepage.ui" line="38"/>
        <source>The address to sign the message with  (e.g. 1NS17iag9jJgTHD1VXjvLCEnZuQ3rJDE9L)</source>
        <translation>Адрес, которым вы хотите подписать сообщение  (напр. 1NS17iag9jJgTHD1VXjvLCEnZuQ3rJDE9L)</translation>
    </message>
    <message>
        <location filename="../forms/messagepage.ui" line="48"/>
        <source>Choose adress from address book</source>
        <translation>Выбрать адрес из адресной книги</translation>
    </message>
    <message>
        <location filename="../forms/messagepage.ui" line="58"/>
        <source>Alt+A</source>
        <translation>Alt+A</translation>
    </message>
    <message>
        <location filename="../forms/messagepage.ui" line="71"/>
        <source>Paste address from clipboard</source>
        <translation>Вставить адрес из буфера обмена</translation>
    </message>
    <message>
        <location filename="../forms/messagepage.ui" line="81"/>
        <source>Alt+P</source>
        <translation>Alt+P</translation>
    </message>
    <message>
        <location filename="../forms/messagepage.ui" line="93"/>
        <source>Enter the message you want to sign here</source>
        <translation>Введите сообщение для подписи</translation>
    </message>
    <message>
        <location filename="../forms/messagepage.ui" line="105"/>
        <source>Click &quot;Sign Message&quot; to get signature</source>
        <translation>Для создания подписи нажмите на &quot;Подписать сообщение&quot;</translation>
    </message>
    <message>
        <location filename="../forms/messagepage.ui" line="131"/>
        <source>Copy the current signature to the system clipboard</source>
        <translation>Скопировать текущую подпись в системный буфер обмена</translation>
    </message>
    <message>
        <location filename="../forms/messagepage.ui" line="134"/>
        <source>&amp;Copy to Clipboard</source>
        <translation>&amp;Kопировать</translation>
    </message>
</context>
<context>
    <name>OptionsDialog</name>
    <message>
        <location filename="../optionsdialog.cpp" line="80"/>
        <source>Main</source>
        <translation>Основное</translation>
    </message>
    <message>
        <location filename="../optionsdialog.cpp" line="85"/>
        <source>Display</source>
        <translation>Отображение</translation>
    </message>
    <message>
        <location filename="../optionsdialog.cpp" line="105"/>
        <source>Options</source>
        <translation>Опции</translation>
    </message>
</context>
<context>
    <name>OverviewPage</name>
    <message>
        <location filename="../forms/overviewpage.ui" line="88"/>
        <source>Wallet</source>
        <translation>Бумажник</translation>
    </message>
    <message>
        <location filename="../forms/overviewpage.ui" line="14"/>
        <source>Form</source>
        <translation>Форма</translation>
    </message>
    <message>
        <location filename="../forms/overviewpage.ui" line="40"/>
        <source>Balance:</source>
        <translation>Баланс:</translation>
    </message>
    <message>
        <location filename="../overviewpage.cpp" line="103"/>
        <source>Your current balance</source>
        <translation>Ваш текущий баланс</translation>
    </message>
    <message>
        <location filename="../forms/overviewpage.ui" line="124"/>
        <source>&lt;b&gt;Recent transactions&lt;/b&gt;</source>
        <translation>&lt;b&gt;Последние транзакции&lt;/b&gt;</translation>
    </message>
    <message>
        <location filename="../forms/overviewpage.ui" line="68"/>
        <source>Unconfirmed:</source>
        <translation>Не подтверждено:</translation>
    </message>
    <message>
        <location filename="../forms/overviewpage.ui" line="54"/>
        <source>Number of transactions:</source>
        <translation>Количество транзакций:</translation>
    </message>
    <message>
        <location filename="../forms/overviewpage.ui" line="61"/>
        <source>0</source>
        <translation>0</translation>
    </message>
    <message>
        <location filename="../overviewpage.cpp" line="108"/>
        <source>Total of transactions that have yet to be confirmed, and do not yet count toward the current balance</source>
        <translation>Общая сумма всех транзакций, которые до сих пор не подтверждены, и до сих пор не учитываются в текущем балансе</translation>
    </message>
    <message>
        <location filename="../overviewpage.cpp" line="111"/>
        <source>Total number of transactions in wallet</source>
        <translation>Общее количество транзакций в Вашем бумажнике</translation>
    </message>
</context>
<context>
    <name>QRCodeDialog</name>
    <message>
        <location filename="../qrcodedialog.cpp" line="46"/>
        <source>Error encoding URI into QR Code.</source>
        <translation>Ошибка кодирования URI в QR-код</translation>
    </message>
    <message>
        <location filename="../qrcodedialog.cpp" line="121"/>
        <source>PNG Images (*.png)</source>
        <translation>PNG Изображения (*.png)</translation>
    </message>
    <message>
        <location filename="../forms/qrcodedialog.ui" line="105"/>
        <source>BTC</source>
        <translation>BTC</translation>
    </message>
    <message>
        <location filename="../forms/qrcodedialog.ui" line="186"/>
        <source>&amp;Save As...</source>
        <translation>&amp;Сохранить как...</translation>
    </message>
    <message>
        <location filename="../forms/qrcodedialog.ui" line="14"/>
        <source>Dialog</source>
        <translation>Dialog</translation>
    </message>
    <message>
        <location filename="../forms/qrcodedialog.ui" line="32"/>
        <source>QR Code</source>
        <translation>QR код</translation>
    </message>
    <message>
        <location filename="../forms/qrcodedialog.ui" line="55"/>
        <source>Request Payment</source>
        <translation>Запросить платёж</translation>
    </message>
    <message>
        <location filename="../forms/qrcodedialog.ui" line="70"/>
        <source>Amount:</source>
        <translation>Количество:</translation>
    </message>
    <message>
        <location filename="../forms/qrcodedialog.ui" line="121"/>
        <source>Label:</source>
        <translation>Метка:</translation>
    </message>
    <message>
        <location filename="../forms/qrcodedialog.ui" line="144"/>
        <source>Message:</source>
        <translation>Сообщение:</translation>
    </message>
    <message>
        <location filename="../qrcodedialog.cpp" line="64"/>
        <source>Resulting URI too long, try to reduce the text for label / message.</source>
        <translation>Получившийся URI слишком длинный, попробуйте сократить текст метки / сообщения.</translation>
    </message>
    <message>
        <location filename="../qrcodedialog.cpp" line="121"/>
        <source>Save Image...</source>
        <translation>Сохранить изображение...</translation>
    </message>
</context>
<context>
    <name>SendCoinsDialog</name>
    <message>
        <location filename="../forms/sendcoinsdialog.ui" line="64"/>
        <source>Send to multiple recipients at once</source>
        <translation>Отправить нескольким получателям одновременно</translation>
    </message>
    <message>
        <location filename="../forms/sendcoinsdialog.ui" line="106"/>
        <source>Balance:</source>
        <translation>Баланс:</translation>
    </message>
    <message>
        <location filename="../forms/sendcoinsdialog.ui" line="113"/>
        <source>123.456 BTC</source>
        <translation>123.456 BTC</translation>
    </message>
    <message>
        <location filename="../forms/sendcoinsdialog.ui" line="144"/>
        <source>Confirm the send action</source>
        <translation>Подтвердить отправку</translation>
    </message>
    <message>
        <location filename="../forms/sendcoinsdialog.ui" line="147"/>
        <source>S&amp;end</source>
        <translation>&amp;Отправить</translation>
    </message>
    <message>
        <location filename="../sendcoinsdialog.cpp" line="95"/>
        <source>&lt;b&gt;%1&lt;/b&gt; to %2 (%3)</source>
        <translation>&lt;b&gt;%1&lt;/b&gt; адресату %2 (%3)</translation>
    </message>
    <message>
        <location filename="../sendcoinsdialog.cpp" line="100"/>
        <source>Confirm send coins</source>
        <translation>Подтвердите отправку монет</translation>
    </message>
    <message>
        <location filename="../sendcoinsdialog.cpp" line="129"/>
        <source>The amount to pay must be larger than 0.</source>
        <translation>Количество монет для отправки должно быть больше 0.</translation>
    </message>
    <message>
        <location filename="../sendcoinsdialog.cpp" line="101"/>
        <source>Are you sure you want to send %1?</source>
        <translation>Вы уверены, что хотите отправить %1?</translation>
    </message>
    <message>
        <location filename="../sendcoinsdialog.cpp" line="101"/>
        <source> and </source>
        <translation> и </translation>
    </message>
    <message>
        <location filename="../sendcoinsdialog.cpp" line="124"/>
        <source>The recipient address is not valid, please recheck.</source>
        <translation>Адрес получателя неверный, пожалуйста, перепроверьте.</translation>
    </message>
    <message>
        <location filename="../forms/sendcoinsdialog.ui" line="67"/>
        <source>&amp;Add recipient...</source>
        <translation>&amp;Добавить получателя...</translation>
    </message>
    <message>
        <location filename="../forms/sendcoinsdialog.ui" line="14"/>
        <location filename="../sendcoinsdialog.cpp" line="123"/>
        <location filename="../sendcoinsdialog.cpp" line="128"/>
        <location filename="../sendcoinsdialog.cpp" line="133"/>
        <location filename="../sendcoinsdialog.cpp" line="138"/>
        <location filename="../sendcoinsdialog.cpp" line="144"/>
        <location filename="../sendcoinsdialog.cpp" line="149"/>
        <location filename="../sendcoinsdialog.cpp" line="154"/>
        <source>Send Coins</source>
        <translation>Отправка</translation>
    </message>
    <message>
        <location filename="../forms/sendcoinsdialog.ui" line="87"/>
        <source>Clear all</source>
        <translation>Очистить всё</translation>
    </message>
    <message>
        <location filename="../forms/sendcoinsdialog.ui" line="84"/>
        <source>Remove all transaction fields</source>
        <translation>Удалить все поля транзакции</translation>
    </message>
    <message>
        <location filename="../sendcoinsdialog.cpp" line="139"/>
        <source>The total exceeds your balance when the %1 transaction fee is included.</source>
        <translation>Сумма превысит Ваш баланс, если комиссия в размере %1 будет добавлена к транзакции</translation>
    </message>
    <message>
        <location filename="../sendcoinsdialog.cpp" line="155"/>
        <source>Error: The transaction was rejected. This might happen if some of the coins in your wallet were already spent, such as if you used a copy of wallet.dat and coins were spent in the copy but not marked as spent here.</source>
        <translation>Ошибка: В транзакции отказано.  Такое может произойти, если некоторые монеты уже были потрачены, например, если Вы используете одну копию файла wallet.dat, а монеты были потрачены из другой копии, но не были отмечены как потраченные в этой.</translation>
    </message>
    <message>
        <location filename="../sendcoinsdialog.cpp" line="145"/>
        <source>Duplicate address found, can only send to each address once per send operation.</source>
        <translation>Обнаружен дублирующийся адрес. Отправка на один и тот же адрес возможна только один раз за одну операцию отправки</translation>
    </message>
    <message>
        <location filename="../sendcoinsdialog.cpp" line="134"/>
        <source>The amount exceeds your balance.</source>
        <translation>Количество отправляемых монет превышает Ваш баланс</translation>
    </message>
    <message>
        <location filename="../sendcoinsdialog.cpp" line="150"/>
        <source>Error: Transaction creation failed.</source>
        <translation>Ошибка: не удалось создать транзакцию.</translation>
    </message>
</context>
<context>
    <name>SendCoinsEntry</name>
    <message>
        <location filename="../forms/sendcoinsentry.ui" line="14"/>
        <source>Form</source>
        <translation>Форма</translation>
    </message>
    <message>
<<<<<<< HEAD
        <location filename="../forms/sendcoinsentry.ui" line="29"/>
        <source>A&amp;mount:</source>
        <translation>Ко&amp;личество:</translation>
=======
        <location filename="../forms/sendcoinsentry.ui" line="66"/>
        <location filename="../sendcoinsentry.cpp" line="26"/>
        <source>Enter a label for this address to add it to your address book</source>
        <translation>Введите метку для данного адреса (для добавления в адресную книгу)</translation>
    </message>
    <message>
        <location filename="../forms/sendcoinsentry.ui" line="75"/>
        <source>&amp;Label:</source>
        <translation>&amp;Метка:</translation>
>>>>>>> 13b0b1cd
    </message>
    <message>
        <location filename="../sendcoinsentry.cpp" line="25"/>
        <source>Enter a Bitcoin address (e.g. 1NS17iag9jJgTHD1VXjvLCEnZuQ3rJDE9L)</source>
        <translation>Введите Bitcoin-адрес (например 1LA5FtQhnnWnkK6zjFfutR7Stiit4wKd63)</translation>
    </message>
    <message>
        <location filename="../forms/sendcoinsentry.ui" line="113"/>
        <source>Alt+A</source>
        <translation>Alt+A</translation>
    </message>
    <message>
        <location filename="../forms/sendcoinsentry.ui" line="130"/>
        <source>Alt+P</source>
        <translation>Alt+P</translation>
    </message>
    <message>
        <location filename="../forms/sendcoinsentry.ui" line="137"/>
        <source>Remove this recipient</source>
        <translation>Удалить этого получателя</translation>
    </message>
    <message>
        <location filename="../forms/sendcoinsentry.ui" line="42"/>
        <source>Pay &amp;To:</source>
        <translation>Полу&amp;чатель:</translation>
    </message>
    <message>
<<<<<<< HEAD
        <location filename="../forms/sendcoinsentry.ui" line="66"/>
        <location filename="../sendcoinsentry.cpp" line="26"/>
        <source>Enter a label for this address to add it to your address book</source>
        <translation>Введите метку для данного адреса (для добавления в адресную книгу)</translation>
=======
        <location filename="../forms/sendcoinsentry.ui" line="93"/>
        <source>The address to send the payment to (e.g. 1NS17iag9jJgTHD1VXjvLCEnZuQ3rJDE9L)</source>
        <translation type="unfinished"></translation>
    </message>
    <message>
        <location filename="../forms/sendcoinsentry.ui" line="120"/>
        <source>Paste address from clipboard</source>
        <translation>Вставить адрес из буфера обмена</translation>
>>>>>>> 13b0b1cd
    </message>
    <message>
        <location filename="../forms/sendcoinsentry.ui" line="75"/>
        <source>&amp;Label:</source>
        <translation>&amp;Метка:</translation>
    </message>
    <message>
        <location filename="../forms/sendcoinsentry.ui" line="93"/>
        <source>The address to send the payment to  (e.g. 1NS17iag9jJgTHD1VXjvLCEnZuQ3rJDE9L)</source>
        <translation>Адрес получателя платежа (например 1LA5FtQhnnWnkK6zjFfutR7Stiit4wKd63)</translation>
    </message>
    <message>
        <location filename="../forms/sendcoinsentry.ui" line="103"/>
        <source>Choose address from address book</source>
        <translation>Выберите адрес из адресной книги</translation>
    </message>
    <message>
        <location filename="../forms/sendcoinsentry.ui" line="120"/>
        <source>Paste address from clipboard</source>
        <translation>Вставить адрес из буфера обмена</translation>
    </message>
</context>
<context>
    <name>TransactionDesc</name>
    <message>
        <location filename="../transactiondesc.cpp" line="20"/>
        <source>Open for %1 blocks</source>
        <translation>Открыто до получения %1 блоков</translation>
    </message>
    <message>
        <location filename="../transactiondesc.cpp" line="22"/>
        <source>Open until %1</source>
        <translation>Открыто до %1</translation>
    </message>
    <message>
        <location filename="../transactiondesc.cpp" line="28"/>
        <source>%1/offline?</source>
        <translation>%1/оффлайн?</translation>
    </message>
    <message>
        <location filename="../transactiondesc.cpp" line="50"/>
        <source>&lt;b&gt;Status:&lt;/b&gt; </source>
        <translation>&lt;b&gt;Статус:&lt;/b&gt; </translation>
    </message>
    <message>
        <location filename="../transactiondesc.cpp" line="57"/>
        <source>, broadcast through %1 node</source>
        <translation>, разослано через %1 узел</translation>
    </message>
    <message>
        <location filename="../transactiondesc.cpp" line="59"/>
        <source>, broadcast through %1 nodes</source>
        <translation>, разослано через %1 узлов</translation>
    </message>
    <message>
        <location filename="../transactiondesc.cpp" line="63"/>
        <source>&lt;b&gt;Date:&lt;/b&gt; </source>
        <translation>&lt;b&gt;Дата:&lt;/b&gt; </translation>
    </message>
    <message>
        <location filename="../transactiondesc.cpp" line="70"/>
        <source>&lt;b&gt;Source:&lt;/b&gt; Generated&lt;br&gt;</source>
        <translation>&lt;b&gt;Источник:&lt;/b&gt; [сгенерированно]&lt;br&gt;</translation>
    </message>
    <message>
        <location filename="../transactiondesc.cpp" line="75"/>
        <location filename="../transactiondesc.cpp" line="92"/>
        <source>&lt;b&gt;From:&lt;/b&gt; </source>
        <translation>&lt;b&gt;Отправитель:&lt;/b&gt; </translation>
    </message>
    <message>
        <location filename="../transactiondesc.cpp" line="93"/>
        <location filename="../transactiondesc.cpp" line="116"/>
        <location filename="../transactiondesc.cpp" line="175"/>
        <source>&lt;b&gt;To:&lt;/b&gt; </source>
        <translation>&lt;b&gt;Получатель:&lt;/b&gt; </translation>
    </message>
    <message>
        <location filename="../transactiondesc.cpp" line="96"/>
        <source> (yours, label: </source>
        <translation> (Ваш, метка: </translation>
    </message>
    <message>
        <location filename="../transactiondesc.cpp" line="98"/>
        <source> (yours)</source>
        <translation> (ваш)</translation>
    </message>
    <message>
        <location filename="../transactiondesc.cpp" line="133"/>
        <location filename="../transactiondesc.cpp" line="147"/>
        <location filename="../transactiondesc.cpp" line="192"/>
        <location filename="../transactiondesc.cpp" line="209"/>
        <source>&lt;b&gt;Credit:&lt;/b&gt; </source>
        <translation>&lt;b&gt;Кредит:&lt;/b&gt; </translation>
    </message>
    <message>
        <location filename="../transactiondesc.cpp" line="135"/>
        <source>(%1 matures in %2 more blocks)</source>
        <translation>(%1 станет доступно через %2 блоков)</translation>
    </message>
    <message>
        <location filename="../transactiondesc.cpp" line="139"/>
        <source>(not accepted)</source>
        <translation>(не принято)</translation>
    </message>
    <message>
        <location filename="../transactiondesc.cpp" line="183"/>
        <location filename="../transactiondesc.cpp" line="191"/>
        <location filename="../transactiondesc.cpp" line="206"/>
        <source>&lt;b&gt;Debit:&lt;/b&gt; </source>
        <translation>&lt;b&gt;Дебет:&lt;/b&gt; </translation>
    </message>
    <message>
        <location filename="../transactiondesc.cpp" line="197"/>
        <source>&lt;b&gt;Transaction fee:&lt;/b&gt; </source>
        <translation>&lt;b&gt;Комиссия:&lt;/b&gt; </translation>
    </message>
    <message>
        <location filename="../transactiondesc.cpp" line="213"/>
        <source>&lt;b&gt;Net amount:&lt;/b&gt; </source>
        <translation>&lt;b&gt;Общая сумма:&lt;/b&gt; </translation>
    </message>
    <message>
        <location filename="../transactiondesc.cpp" line="219"/>
        <source>Message:</source>
        <translation>Сообщение:</translation>
    </message>
    <message>
        <location filename="../transactiondesc.cpp" line="221"/>
        <source>Comment:</source>
        <translation>Комментарий:</translation>
    </message>
    <message>
        <location filename="../transactiondesc.cpp" line="223"/>
        <source>Transaction ID:</source>
        <translation>Идентификатор транзакции:</translation>
    </message>
    <message>
        <location filename="../transactiondesc.cpp" line="30"/>
        <source>%1/unconfirmed</source>
        <translation>%1/не подтверждено</translation>
    </message>
    <message>
        <location filename="../transactiondesc.cpp" line="32"/>
        <source>%1 confirmations</source>
        <translation>%1 подтверждений</translation>
    </message>
    <message>
        <location filename="../transactiondesc.cpp" line="55"/>
        <source>, has not been successfully broadcast yet</source>
        <translation>, ещё не было успешно разослано</translation>
    </message>
    <message>
        <location filename="../transactiondesc.cpp" line="92"/>
        <source>unknown</source>
        <translation>неизвестно</translation>
    </message>
    <message>
        <location filename="../transactiondesc.cpp" line="226"/>
        <source>Generated coins must wait 120 blocks before they can be spent.  When you generated this block, it was broadcast to the network to be added to the block chain.  If it fails to get into the chain, it will change to &quot;not accepted&quot; and not be spendable.  This may occasionally happen if another node generates a block within a few seconds of yours.</source>
        <translation>Сгенерированные монеты должны подождать 120 блоков прежде, чем они смогут быть отправлены.  Когда Вы сгенерировали этот блок он был отправлен в сеть, чтобы он был добавлен к цепочке блоков.  Если данная процедура не удастся, статус изменится на «не подтверждено» и монеты будут непередаваемыми.  Такое может случайно происходить в случае, если другой узел сгенерирует блок на несколько секунд раньше.</translation>
    </message>
</context>
<context>
    <name>TransactionDescDialog</name>
    <message>
        <location filename="../forms/transactiondescdialog.ui" line="14"/>
        <source>Transaction details</source>
        <translation>Детали транзакции</translation>
    </message>
    <message>
        <location filename="../forms/transactiondescdialog.ui" line="20"/>
        <source>This pane shows a detailed description of the transaction</source>
        <translation>Данный диалог показывает детализированную статистику по выбранной транзакции</translation>
    </message>
</context>
<context>
    <name>TransactionTableModel</name>
    <message>
        <location filename="../transactiontablemodel.cpp" line="214"/>
        <source>Type</source>
        <translation>Тип</translation>
    </message>
    <message>
        <location filename="../transactiontablemodel.cpp" line="214"/>
        <source>Amount</source>
        <translation>Количество</translation>
    </message>
    <message numerus="yes">
        <location filename="../transactiontablemodel.cpp" line="277"/>
        <source>Open for %n block(s)</source>
        <translation>
            <numerusform>Открыто для %n блока</numerusform>
            <numerusform>Открыто для %n блоков</numerusform>
            <numerusform>Открыто для %n блоков</numerusform>
        </translation>
    </message>
    <message>
        <location filename="../transactiontablemodel.cpp" line="280"/>
        <source>Open until %1</source>
        <translation>Открыто до %1</translation>
    </message>
    <message>
        <location filename="../transactiontablemodel.cpp" line="286"/>
        <source>Unconfirmed (%1 of %2 confirmations)</source>
        <translation>Не подтверждено (%1 из %2 подтверждений)</translation>
    </message>
    <message>
        <location filename="../transactiontablemodel.cpp" line="289"/>
        <source>Confirmed (%1 confirmations)</source>
        <translation>Подтверждено (%1 подтверждений)</translation>
    </message>
    <message>
        <location filename="../transactiontablemodel.cpp" line="358"/>
        <source>Mined</source>
        <translation>Добыто</translation>
    </message>
    <message>
        <location filename="../transactiontablemodel.cpp" line="396"/>
        <source>(n/a)</source>
        <translation>[не доступно]</translation>
    </message>
    <message>
        <location filename="../transactiontablemodel.cpp" line="595"/>
        <source>Transaction status. Hover over this field to show number of confirmations.</source>
        <translation>Статус транзакции. Подведите курсор к нужному полю для того, чтобы увидеть количество подтверждений.</translation>
    </message>
    <message>
        <location filename="../transactiontablemodel.cpp" line="597"/>
        <source>Date and time that the transaction was received.</source>
        <translation>Дата и время, когда транзакция была получена.</translation>
    </message>
    <message>
        <location filename="../transactiontablemodel.cpp" line="599"/>
        <source>Type of transaction.</source>
        <translation>Тип транзакции.</translation>
    </message>
    <message>
        <location filename="../transactiontablemodel.cpp" line="601"/>
        <source>Destination address of transaction.</source>
        <translation>Адрес назначения транзакции.</translation>
    </message>
    <message>
        <location filename="../transactiontablemodel.cpp" line="603"/>
        <source>Amount removed from or added to balance.</source>
        <translation>Сумма, добавленная, или снятая с баланса.</translation>
    </message>
    <message>
        <location filename="../transactiontablemodel.cpp" line="214"/>
        <source>Address</source>
        <translation>Адрес</translation>
    </message>
    <message>
        <location filename="../transactiontablemodel.cpp" line="214"/>
        <source>Date</source>
        <translation>Дата</translation>
    </message>
    <message>
        <location filename="../transactiontablemodel.cpp" line="283"/>
        <source>Offline (%1 confirmations)</source>
        <translation>Оффлайн (%1 подтверждений)</translation>
    </message>
    <message>
        <location filename="../transactiontablemodel.cpp" line="303"/>
        <source>This block was not received by any other nodes and will probably not be accepted!</source>
        <translation>Этот блок не был получен другими узлами и, возможно, не будет принят!</translation>
    </message>
    <message>
        <location filename="../transactiontablemodel.cpp" line="306"/>
        <source>Generated but not accepted</source>
        <translation>Сгенерированно, но не подтверждено</translation>
    </message>
    <message>
        <location filename="../transactiontablemodel.cpp" line="351"/>
        <source>Received from</source>
        <translation>Получено от</translation>
    </message>
    <message>
        <location filename="../transactiontablemodel.cpp" line="354"/>
        <source>Sent to</source>
        <translation>Отправлено</translation>
    </message>
    <message>
        <location filename="../transactiontablemodel.cpp" line="349"/>
        <source>Received with</source>
        <translation>Получено</translation>
    </message>
    <message>
        <location filename="../transactiontablemodel.cpp" line="356"/>
        <source>Payment to yourself</source>
        <translation>Отправлено себе</translation>
    </message>
    <message numerus="yes">
        <location filename="../transactiontablemodel.cpp" line="297"/>
        <source>Mined balance will be available in %n more blocks</source>
        <translation>
            <numerusform>Добытыми монетами можно будет воспользоваться через %n блок</numerusform>
            <numerusform>Добытыми монетами можно будет воспользоваться через %n блока</numerusform>
            <numerusform>Добытыми монетами можно будет воспользоваться через %n блоков</numerusform>
        </translation>
    </message>
</context>
<context>
    <name>TransactionView</name>
    <message>
        <location filename="../transactionview.cpp" line="76"/>
        <source>To yourself</source>
        <translation>Отправленные себе</translation>
    </message>
    <message>
        <location filename="../transactionview.cpp" line="61"/>
        <source>Range...</source>
        <translation>Промежуток...</translation>
    </message>
    <message>
        <location filename="../transactionview.cpp" line="84"/>
        <source>Enter address or label to search</source>
        <translation>Введите адрес или метку для поиска</translation>
    </message>
    <message>
        <location filename="../transactionview.cpp" line="90"/>
        <source>Min amount</source>
        <translation>Мин. сумма</translation>
    </message>
    <message>
        <location filename="../transactionview.cpp" line="78"/>
        <source>Other</source>
        <translation>Другое</translation>
    </message>
    <message>
        <location filename="../transactionview.cpp" line="55"/>
        <location filename="../transactionview.cpp" line="71"/>
        <source>All</source>
        <translation>Все</translation>
    </message>
    <message>
        <location filename="../transactionview.cpp" line="72"/>
        <source>Received with</source>
        <translation>Получено на</translation>
    </message>
    <message>
        <location filename="../transactionview.cpp" line="125"/>
        <source>Copy label</source>
        <translation>Копировать метку</translation>
    </message>
    <message>
        <location filename="../transactionview.cpp" line="127"/>
        <source>Edit label</source>
        <translation>Изменить метку</translation>
    </message>
    <message>
        <location filename="../transactionview.cpp" line="60"/>
        <source>This year</source>
        <translation>В этом году</translation>
    </message>
    <message>
        <location filename="../transactionview.cpp" line="289"/>
        <source>Error exporting</source>
        <translation>Ошибка экспорта</translation>
    </message>
    <message>
        <location filename="../transactionview.cpp" line="392"/>
        <source>to</source>
        <translation>до</translation>
    </message>
    <message>
        <location filename="../transactionview.cpp" line="284"/>
        <source>Amount</source>
        <translation>Количество</translation>
    </message>
    <message>
        <location filename="../transactionview.cpp" line="270"/>
        <source>Export Transaction Data</source>
        <translation>Экспортировать данные транзакций</translation>
    </message>
    <message>
        <location filename="../transactionview.cpp" line="285"/>
        <source>ID</source>
        <translation>ID</translation>
    </message>
    <message>
        <location filename="../transactionview.cpp" line="279"/>
        <source>Confirmed</source>
        <translation>Подтверждено</translation>
    </message>
    <message>
        <location filename="../transactionview.cpp" line="280"/>
        <source>Date</source>
        <translation>Дата</translation>
    </message>
    <message>
        <location filename="../transactionview.cpp" line="289"/>
        <source>Could not write to file %1.</source>
        <translation>Невозможно записать в файл %1.</translation>
    </message>
    <message>
        <location filename="../transactionview.cpp" line="281"/>
        <source>Type</source>
        <translation>Тип</translation>
    </message>
    <message>
        <location filename="../transactionview.cpp" line="282"/>
        <source>Label</source>
        <translation>Метка</translation>
    </message>
    <message>
        <location filename="../transactionview.cpp" line="124"/>
        <source>Copy address</source>
        <translation>Копировать адрес</translation>
    </message>
    <message>
        <location filename="../transactionview.cpp" line="56"/>
        <source>Today</source>
        <translation>Сегодня</translation>
    </message>
    <message>
        <location filename="../transactionview.cpp" line="57"/>
        <source>This week</source>
        <translation>На этой неделе</translation>
    </message>
    <message>
        <location filename="../transactionview.cpp" line="58"/>
        <source>This month</source>
        <translation>В этом месяце</translation>
    </message>
    <message>
        <location filename="../transactionview.cpp" line="59"/>
        <source>Last month</source>
        <translation>За последний месяц</translation>
    </message>
    <message>
        <location filename="../transactionview.cpp" line="74"/>
        <source>Sent to</source>
        <translation>Отправлено на</translation>
    </message>
    <message>
        <location filename="../transactionview.cpp" line="77"/>
        <source>Mined</source>
        <translation>Добытые</translation>
    </message>
    <message>
        <location filename="../transactionview.cpp" line="126"/>
        <source>Copy amount</source>
        <translation>Скопировать сумму</translation>
    </message>
    <message>
        <location filename="../transactionview.cpp" line="128"/>
        <source>Show details...</source>
        <translation>Показать детали...</translation>
    </message>
    <message>
        <location filename="../transactionview.cpp" line="283"/>
        <source>Address</source>
        <translation>Адрес</translation>
    </message>
    <message>
        <location filename="../transactionview.cpp" line="384"/>
        <source>Range:</source>
        <translation>Промежуток от:</translation>
    </message>
    <message>
        <location filename="../transactionview.cpp" line="271"/>
        <source>Comma separated file (*.csv)</source>
        <translation>Текст, разделённый запятыми (*.csv)</translation>
    </message>
</context>
<context>
    <name>WalletModel</name>
    <message>
        <location filename="../walletmodel.cpp" line="142"/>
        <source>Sending...</source>
        <translation>Отправка....</translation>
    </message>
</context>
<context>
    <name>bitcoin-core</name>
    <message>
<<<<<<< HEAD
        <location filename="../bitcoinstrings.cpp" line="41"/>
        <source>Bitcoin version</source>
        <translation>Версия</translation>
=======
        <location filename="../bitcoinstrings.cpp" line="87"/>
        <source>Rescanning...</source>
        <translation>Сканирование...</translation>
    </message>
    <message>
        <location filename="../bitcoinstrings.cpp" line="9"/>
        <source>Usage:</source>
        <translation>Использование:</translation>
>>>>>>> 13b0b1cd
    </message>
    <message>
        <location filename="../bitcoinstrings.cpp" line="117"/>
        <source>Loading wallet...</source>
        <translation>Загрузка бумажника...</translation>
    </message>
    <message>
        <location filename="../bitcoinstrings.cpp" line="126"/>
        <source>Done loading</source>
        <translation>Загрузка завершена</translation>
    </message>
    <message>
        <location filename="../bitcoinstrings.cpp" line="119"/>
        <source>Error loading wallet.dat: Wallet requires newer version of Bitcoin</source>
        <translation>Ошибка загрузки wallet.dat: бумажник требует более новую версию Bitcoin</translation>
    </message>
    <message>
        <location filename="../bitcoinstrings.cpp" line="122"/>
        <source>Cannot downgrade wallet</source>
        <translation>Не удаётся понизить версию бумажника</translation>
    </message>
    <message>
        <location filename="../bitcoinstrings.cpp" line="121"/>
        <source>Error loading wallet.dat</source>
        <translation>Ошибка при загрузке wallet.dat</translation>
    </message>
    <message>
        <location filename="../bitcoinstrings.cpp" line="132"/>
        <source>Error: CreateThread(StartNode) failed</source>
        <translation>Ошибка: Созданиние потока (запуск узла) не удался</translation>
    </message>
    <message>
        <location filename="../bitcoinstrings.cpp" line="133"/>
        <source>Unable to bind to port %d on this computer.  Bitcoin is probably already running.</source>
        <translation>Невозможно забиндить порт %d на данном компьютере.  Возможно, бумажник ужк запущен.</translation>
    </message>
    <message>
        <location filename="../bitcoinstrings.cpp" line="128"/>
        <source>Invalid amount for -paytxfee=&lt;amount&gt;</source>
        <translation>Ошибка в сумме комиссии</translation>
    </message>
    <message>
        <location filename="../bitcoinstrings.cpp" line="38"/>
        <source>Warning: Please check that your computer&apos;s date and time are correct.  If your clock is wrong Bitcoin will not work properly.</source>
        <translation>ВНИМАНИЕ: Проверьте дату и время, установленные на Вашем компьютере. Если Ваши часы идут не правильно Bitcoin может наботать не корректно.</translation>
    </message>
    <message>
        <location filename="../bitcoinstrings.cpp" line="20"/>
        <source>Warning: Disk space is low</source>
        <translation>ВНИМАНИЕ: На диске заканчивается свободное пространство</translation>
    </message>
    <message>
        <location filename="../bitcoinstrings.cpp" line="43"/>
        <source>Send command to -server or bitcoind</source>
        <translation>Отправить команду на -server или bitcoind</translation>
    </message>
    <message>
        <location filename="../bitcoinstrings.cpp" line="49"/>
        <source>Generate coins</source>
        <translation>Генерировать монеты</translation>
    </message>
    <message>
        <location filename="../bitcoinstrings.cpp" line="59"/>
        <source>Listen for connections on &lt;port&gt; (default: 8333 or testnet: 18333)</source>
        <translation>Принимать входящие подключения на &lt;port&gt; (по умолчанию: 8333 или 18333 в тестовой сети)</translation>
    </message>
    <message>
        <location filename="../bitcoinstrings.cpp" line="47"/>
        <source>Specify configuration file (default: bitcoin.conf)</source>
        <translation>Указать конфигурационный файл (по умолчанию: bitcoin.conf)</translation>
    </message>
    <message>
        <location filename="../bitcoinstrings.cpp" line="63"/>
        <source>Find peers using internet relay chat (default: 0)</source>
        <translation>Найти участников через IRC (по умолчанию: 0)</translation>
    </message>
    <message>
        <location filename="../bitcoinstrings.cpp" line="78"/>
        <source>Accept command line and JSON-RPC commands</source>
        <translation>Принимать командную строку и команды JSON-RPC</translation>
    </message>
    <message>
        <location filename="../bitcoinstrings.cpp" line="80"/>
        <source>Use the test network</source>
        <translation>Использовать тестовую сеть</translation>
    </message>
    <message>
        <location filename="../bitcoinstrings.cpp" line="56"/>
        <source>Specify connection timeout (in milliseconds)</source>
        <translation>Укажите таймаут соединения (в миллисекундах)</translation>
    </message>
    <message>
        <location filename="../bitcoinstrings.cpp" line="85"/>
        <source>Username for JSON-RPC connections</source>
        <translation>Имя для подключений JSON-RPC</translation>
    </message>
    <message>
        <location filename="../bitcoinstrings.cpp" line="86"/>
        <source>Password for JSON-RPC connections</source>
        <translation>Пароль для подключений JSON-RPC</translation>
    </message>
    <message>
<<<<<<< HEAD
        <location filename="../bitcoinstrings.cpp" line="88"/>
        <source>Allow JSON-RPC connections from specified IP address</source>
        <translation>Разрешить подключения JSON-RPC с указанного IP</translation>
    </message>
    <message>
        <location filename="../bitcoinstrings.cpp" line="93"/>
        <source>Upgrade wallet to latest format</source>
        <translation>Обновить бумажник до последнего формата</translation>
    </message>
    <message>
        <location filename="../bitcoinstrings.cpp" line="114"/>
=======
        <location filename="../bitcoinstrings.cpp" line="72"/>
        <source>Cannot obtain a lock on data directory %s. Bitcoin is probably already running.</source>
        <translation type="unfinished"></translation>
    </message>
    <message>
        <location filename="../bitcoinstrings.cpp" line="76"/>
>>>>>>> 13b0b1cd
        <source>Error loading addr.dat</source>
        <translation>Ошибка загрузки addr.dat</translation>
    </message>
    <message>
        <location filename="../bitcoinstrings.cpp" line="118"/>
        <source>Error loading wallet.dat: Wallet corrupted</source>
        <translation>Ошибка загрузки wallet.dat: Бумажник поврежден</translation>
    </message>
    <message>
        <location filename="../bitcoinstrings.cpp" line="107"/>
        <source>This help message</source>
        <translation>Эта справка</translation>
    </message>
    <message>
        <location filename="../bitcoinstrings.cpp" line="77"/>
        <source>Fee per KB to add to transactions you send</source>
        <translation>Комиссия на килобайт, добавляемая к вашим транзакциям</translation>
    </message>
    <message>
        <location filename="../bitcoinstrings.cpp" line="82"/>
        <source>Prepend debug output with timestamp</source>
        <translation>Дописывать отметки времени к отладочному выводу</translation>
    </message>
    <message>
        <location filename="../bitcoinstrings.cpp" line="83"/>
        <source>Send trace/debug info to console instead of debug.log file</source>
        <translation>Выводить информацию трассировки/отладки на консоль вместо файла debug.log</translation>
    </message>
    <message>
        <location filename="../bitcoinstrings.cpp" line="84"/>
        <source>Send trace/debug info to debugger</source>
        <translation>Отправлять информацию трассировки/отладки в отладчик</translation>
    </message>
    <message>
        <location filename="../bitcoinstrings.cpp" line="90"/>
        <source>Execute command when the best block changes (%s in cmd is replaced by block hash)</source>
        <translation>Выполнить команду, когда появляется новый блок (%s в команде заменяется на хэш блока)</translation>
    </message>
    <message>
        <location filename="../bitcoinstrings.cpp" line="89"/>
        <source>Send commands to node running on &lt;ip&gt; (default: 127.0.0.1)</source>
        <translation>Посылать команды узлу, запущенному на &lt;ip&gt; (по умолчанию: 127.0.0.1)</translation>
    </message>
    <message>
        <location filename="../bitcoinstrings.cpp" line="94"/>
        <source>Set key pool size to &lt;n&gt; (default: 100)</source>
        <translation>Установить размер запаса ключей в &lt;n&gt; (по умолчанию: 100)</translation>
    </message>
    <message>
        <location filename="../bitcoinstrings.cpp" line="95"/>
        <source>Rescan the block chain for missing wallet transactions</source>
        <translation>Перепроверить цепь блоков на предмет отсутствующих в бумажнике транзакций</translation>
    </message>
    <message>
        <location filename="../bitcoinstrings.cpp" line="96"/>
        <source>How many blocks to check at startup (default: 2500, 0 = all)</source>
        <translation>Сколько блоков проверять при запуске (по умолчанию: 2500, 0 = все)</translation>
    </message>
    <message>
        <location filename="../bitcoinstrings.cpp" line="97"/>
        <source>How thorough the block verification is (0-6, default: 1)</source>
        <translation>Насколько тщательно проверять блоки (0-6, по умолчанию: 1)</translation>
    </message>
    <message>
        <location filename="../bitcoinstrings.cpp" line="101"/>
        <source>Use OpenSSL (https) for JSON-RPC connections</source>
        <translation>Использовать OpenSSL (https) для подключений JSON-RPC</translation>
    </message>
    <message>
        <location filename="../bitcoinstrings.cpp" line="103"/>
        <source>Server private key (default: server.pem)</source>
        <translation>Приватный ключ сервера (по умолчанию: server.pem)</translation>
    </message>
    <message>
        <location filename="../bitcoinstrings.cpp" line="64"/>
        <source>Accept connections from outside (default: 1)</source>
        <translation>Принимать подключения извне (по умолчанию: 1)</translation>
    </message>
    <message>
        <location filename="../bitcoinstrings.cpp" line="66"/>
        <source>Find peers using DNS lookup (default: 1)</source>
        <translation>Искать узлы с помощью DNS (по умолчанию: 1)</translation>
    </message>
    <message>
        <location filename="../bitcoinstrings.cpp" line="57"/>
        <source>Connect through socks4 proxy</source>
        <translation>Подключаться через socks4 прокси</translation>
    </message>
    <message>
        <location filename="../bitcoinstrings.cpp" line="9"/>
        <source>Error: This transaction requires a transaction fee of at least %s because of its amount, complexity, or use of recently received funds  </source>
        <translation>Ошибка: эта транзакция требует комиссию в размере как минимум %s из-за её объёма, сложности или использования недавно полученных средств  </translation>
    </message>
    <message>
        <location filename="../bitcoinstrings.cpp" line="12"/>
        <source>Error: Transaction creation failed  </source>
        <translation>Ошибка: Создание транзакции не удалось  </translation>
    </message>
    <message>
        <location filename="../bitcoinstrings.cpp" line="14"/>
        <source>Error: The transaction was rejected.  This might happen if some of the coins in your wallet were already spent, such as if you used a copy of wallet.dat and coins were spent in the copy but not marked as spent here.</source>
        <translation>Ошибка: В транзакции отказано.  Такое может произойти, если некоторые монеты уже были потрачены, например, если Вы используете одну копию файла wallet.dat, а монеты были потрачены из другой копии, но не были отмечены как потраченные в этой.</translation>
    </message>
    <message>
        <location filename="../bitcoinstrings.cpp" line="13"/>
        <source>Sending...</source>
        <translation>Отправка...</translation>
    </message>
    <message>
        <location filename="../bitcoinstrings.cpp" line="18"/>
        <source>Invalid amount</source>
        <translation>Неверное количество</translation>
    </message>
    <message>
        <location filename="../bitcoinstrings.cpp" line="22"/>
        <source>%s, you must set a rpcpassword in the configuration file:
 %s
It is recommended you use the following random password:
rpcuser=bitcoinrpc
rpcpassword=%s
(you do not need to remember this password)
If the file does not exist, create it with owner-readable-only file permissions.
</source>
        <translation>%s, вы должны установить опцию rpcpassword в конфигурационном файле:
 %s
Рекомендуется использовать следующий случайный пароль:
rpcuser=bitcoinrpc
rpcpassword=%s
(вам не нужно запоминать этот пароль)
Если файл не существует, создайте его и установите право доступа только для чтения только для владельца.
</translation>
    </message>
    <message>
        <location filename="../bitcoinstrings.cpp" line="21"/>
        <source>To use the %s option</source>
        <translation>Чтобы использовать опцию %s</translation>
    </message>
    <message>
        <location filename="../bitcoinstrings.cpp" line="31"/>
        <source>Error</source>
        <translation>Ошибка</translation>
    </message>
    <message>
        <location filename="../bitcoinstrings.cpp" line="33"/>
        <source>You must set rpcpassword=&lt;password&gt; in the configuration file:
%s
If the file does not exist, create it with owner-readable-only file permissions.</source>
        <translation>Вы должны установить rpcpassword=&lt;password&gt; в конфигурационном файле:
%s
Если файл не существует, создайте его и установите право доступа только для чтения только для владельца.</translation>
    </message>
    <message>
        <location filename="../bitcoinstrings.cpp" line="42"/>
        <source>Usage:</source>
        <translation>Использование:</translation>
    </message>
    <message>
        <location filename="../bitcoinstrings.cpp" line="129"/>
        <source>Warning: -paytxfee is set very high.  This is the transaction fee you will pay if you send a transaction.</source>
        <translation>ВНИМАНИЕ: Установлена слишком большая комиссия (-paytxfee=).  Данный параметр отвечает за комиссию, которую Вы будете добавлять к сумме при осуществлении транзакций.</translation>
    </message>
    <message>
        <location filename="../bitcoinstrings.cpp" line="127"/>
        <source>Invalid -proxy address</source>
        <translation>Ошибка в адресе прокси</translation>
    </message>
    <message>
        <location filename="../bitcoinstrings.cpp" line="55"/>
        <source>Set database disk log size in megabytes (default: 100)</source>
        <translation>Установить размер лога базы данных в мегабайтах (по умолчанию: 100)</translation>
    </message>
    <message>
        <location filename="../bitcoinstrings.cpp" line="109"/>
        <source>Cannot obtain a lock on data directory %s.  Bitcoin is probably already running.</source>
        <translation>Невозможно установить блокировку на рабочую директорию %s.  Возможно, бумажник уже запущен.</translation>
    </message>
    <message>
        <location filename="../bitcoinstrings.cpp" line="113"/>
        <source>Loading addresses...</source>
        <translation>Загрузка адресов...</translation>
    </message>
    <message>
        <location filename="../bitcoinstrings.cpp" line="125"/>
        <source>Rescanning...</source>
        <translation>Сканирование...</translation>
    </message>
    <message>
        <location filename="../bitcoinstrings.cpp" line="115"/>
        <source>Loading block index...</source>
        <translation>Загрузка индекса блоков...</translation>
    </message>
    <message>
        <location filename="../bitcoinstrings.cpp" line="124"/>
        <source>Cannot write default address</source>
        <translation>Не удаётся записать адрес по умолчанию</translation>
    </message>
    <message>
        <location filename="../bitcoinstrings.cpp" line="120"/>
        <source>Wallet needed to be rewritten: restart Bitcoin to complete</source>
        <translation>Необходимо перезаписать бумажник, перезапустите Bitcoin для завершения операции.</translation>
    </message>
    <message>
        <location filename="../bitcoinstrings.cpp" line="123"/>
        <source>Cannot initialize keypool</source>
        <translation>Не удаётся инициализировать массив ключей</translation>
    </message>
    <message>
        <location filename="../bitcoinstrings.cpp" line="112"/>
        <source>Bitcoin</source>
        <translation>Биткоин</translation>
    </message>
    <message>
        <location filename="../bitcoinstrings.cpp" line="8"/>
        <source>Error: Wallet locked, unable to create transaction  </source>
        <translation>Ошибка: бумажник заблокирован, невозможно создать транзакцию  </translation>
    </message>
    <message>
        <location filename="../bitcoinstrings.cpp" line="44"/>
        <source>List commands</source>
        <translation>Список команд
</translation>
    </message>
    <message>
        <location filename="../bitcoinstrings.cpp" line="45"/>
        <source>Get help for a command</source>
        <translation>Получить помощь по команде</translation>
    </message>
    <message>
        <location filename="../bitcoinstrings.cpp" line="46"/>
        <source>Options:</source>
        <translation>Опции:</translation>
    </message>
    <message>
        <location filename="../bitcoinstrings.cpp" line="48"/>
        <source>Specify pid file (default: bitcoind.pid)</source>
        <translation>Указать pid-файл (по умолчанию: bitcoin.pid)</translation>
    </message>
    <message>
        <location filename="../bitcoinstrings.cpp" line="50"/>
        <source>Don&apos;t generate coins</source>
        <translation>Не генерировать монеты</translation>
    </message>
    <message>
        <location filename="../bitcoinstrings.cpp" line="51"/>
        <source>Start minimized</source>
        <translation>Запускать свёрнутым</translation>
    </message>
    <message>
        <location filename="../bitcoinstrings.cpp" line="104"/>
        <source>Acceptable ciphers (default: TLSv1+HIGH:!SSLv2:!aNULL:!eNULL:!AH:!3DES:@STRENGTH)</source>
        <translation>Разрешённые алгоритмы (по умолчанию: TLSv1+HIGH:!SSLv2:!aNULL:!eNULL:!AH:!3DES:@STRENGTH)</translation>
    </message>
    <message>
        <location filename="../bitcoinstrings.cpp" line="52"/>
        <source>Show splash screen on startup (default: 1)</source>
        <translation>Показывать сплэш при запуске (по умолчанию: 1)</translation>
    </message>
    <message>
        <location filename="../bitcoinstrings.cpp" line="19"/>
        <source>Insufficient funds</source>
        <translation>Недостаточно монет</translation>
    </message>
    <message>
        <location filename="../bitcoinstrings.cpp" line="32"/>
        <source>An error occurred while setting up the RPC port %u for listening: %s</source>
        <translation>Произошла ошибка при открытии RPC-порта %u для прослушивания: %s</translation>
    </message>
    <message>
        <location filename="../bitcoinstrings.cpp" line="53"/>
        <source>Specify data directory</source>
        <translation>Укажите каталог данных</translation>
    </message>
    <message>
        <location filename="../bitcoinstrings.cpp" line="54"/>
        <source>Set database cache size in megabytes (default: 25)</source>
        <translation>Установить размер кэша базы данных в мегабайтах (по умолчанию: 25)</translation>
    </message>
    <message>
        <location filename="../bitcoinstrings.cpp" line="58"/>
        <source>Allow DNS lookups for addnode and connect</source>
        <translation>Разрешить обращения к DNS для addnode и подключения</translation>
    </message>
    <message>
        <location filename="../bitcoinstrings.cpp" line="60"/>
        <source>Maintain at most &lt;n&gt; connections to peers (default: 125)</source>
        <translation>Поддерживать не более &lt;n&gt; подключений к узлам (по умолчанию: 125)</translation>
    </message>
    <message>
        <location filename="../bitcoinstrings.cpp" line="61"/>
        <source>Add a node to connect to and attempt to keep the connection open</source>
        <translation>Добавить узел для подключения и пытаться поддерживать соединение открытым</translation>
    </message>
    <message>
        <location filename="../bitcoinstrings.cpp" line="62"/>
        <source>Connect only to the specified node</source>
        <translation>Подключаться только к указанному узлу</translation>
    </message>
    <message>
        <location filename="../bitcoinstrings.cpp" line="65"/>
        <source>Set language, for example &quot;de_DE&quot; (default: system locale)</source>
        <translation>Выберите язык, например &quot;de_DE&quot; (по умолчанию: как в системе)</translation>
    </message>
    <message>
        <location filename="../bitcoinstrings.cpp" line="67"/>
        <source>Threshold for disconnecting misbehaving peers (default: 100)</source>
        <translation>Порог для отключения неправильно ведущих себя узлов (по умолчанию: 100)</translation>
    </message>
    <message>
        <location filename="../bitcoinstrings.cpp" line="68"/>
        <source>Number of seconds to keep misbehaving peers from reconnecting (default: 86400)</source>
        <translation>Число секунд блокирования неправильно ведущих себя узлов (по умолчанию: 86400)</translation>
    </message>
    <message>
        <location filename="../bitcoinstrings.cpp" line="71"/>
        <source>Maximum per-connection receive buffer, &lt;n&gt;*1000 bytes (default: 10000)</source>
        <translation>Максимальный размер буфера приёма на соединение, &lt;n&gt;*1000 байт (по умолчанию: 10000)</translation>
    </message>
    <message>
        <location filename="../bitcoinstrings.cpp" line="72"/>
        <source>Maximum per-connection send buffer, &lt;n&gt;*1000 bytes (default: 10000)</source>
        <translation>Максимальный размер буфера отправки на соединение, &lt;n&gt;*1000 байт (по умолчанию: 10000)</translation>
    </message>
    <message>
        <location filename="../bitcoinstrings.cpp" line="73"/>
        <source>Use Universal Plug and Play to map the listening port (default: 1)</source>
        <translation type="unfinished">Использовать UPnP для проброса порта (по умолчанию: 1)</translation>
    </message>
    <message>
        <location filename="../bitcoinstrings.cpp" line="74"/>
        <source>Use Universal Plug and Play to map the listening port (default: 0)</source>
        <translation type="unfinished">Использовать UPnP для проброса порта (по умолчанию: 0)</translation>
    </message>
    <message>
        <location filename="../bitcoinstrings.cpp" line="79"/>
        <source>Run in the background as a daemon and accept commands</source>
        <translation>Запускаться в фоне как демон и принимать команды</translation>
    </message>
    <message>
        <location filename="../bitcoinstrings.cpp" line="81"/>
        <source>Output extra debugging information</source>
        <translation>Выводить дополнительную отладочную информацию</translation>
    </message>
    <message>
        <location filename="../bitcoinstrings.cpp" line="87"/>
        <source>Listen for JSON-RPC connections on &lt;port&gt; (default: 8332)</source>
        <translation>Ожидать подключения JSON-RPC на &lt;порт&gt; (по умолчанию: 8332)</translation>
    </message>
    <message>
        <location filename="../bitcoinstrings.cpp" line="98"/>
        <source>
SSL options: (see the Bitcoin Wiki for SSL setup instructions)</source>
        <translation>
Параметры SSL: (см. Bitcoin Wiki для инструкций по настройке SSL)</translation>
    </message>
    <message>
        <location filename="../bitcoinstrings.cpp" line="102"/>
        <source>Server certificate file (default: server.cert)</source>
        <translation>Файл серверного сертификата (по умолчанию: server.cert)</translation>
    </message>
    <message>
        <location filename="../bitcoinstrings.cpp" line="75"/>
        <source>Detach block and address databases. Increases shutdown time (default: 0)</source>
        <translation>Отключить базы данных блоков и адресов. Увеличивает время завершения работы (по умолчанию: 0)</translation>
    </message>
    <message>
        <location filename="../bitcoinstrings.cpp" line="116"/>
        <source>Error loading blkindex.dat</source>
        <translation>Ошибка чтения blkindex.dat</translation>
    </message>
    <message>
        <location filename="../bitcoinstrings.cpp" line="108"/>
        <source>Usage</source>
        <translation>Использование</translation>
    </message>
</context>
</TS><|MERGE_RESOLUTION|>--- conflicted
+++ resolved
@@ -329,7 +329,7 @@
         <translation>Синхронизируется...</translation>
     </message>
     <message>
-        <location filename="../bitcoingui.cpp" line="826"/>
+        <location filename="../bitcoingui.cpp" line="824"/>
         <source>Backup Failed</source>
         <translation>Резервное копирование не удалось</translation>
     </message>
@@ -409,21 +409,17 @@
         <translation>&amp;Помощь</translation>
     </message>
     <message>
-<<<<<<< HEAD
         <location filename="../bitcoingui.cpp" line="327"/>
-=======
-        <location filename="../bitcoingui.cpp" line="807"/>
-        <source>There was an error trying to save the wallet data to the new location.</source>
-        <translation>При попытке сохранения данных бумажника в новое место произошла ошибка.</translation>
-    </message>
-    <message>
-        <location filename="../bitcoingui.cpp" line="329"/>
->>>>>>> 13b0b1cd
         <source>[testnet]</source>
         <translation>[тестовая сеть]</translation>
     </message>
     <message>
-        <location filename="../bitcoingui.cpp" line="826"/>
+        <location filename="../bitcoingui.cpp" line="632"/>
+        <source>This transaction is over the size limit. You can still send it for a fee of %1, which goes to the nodes that process your transaction and helps to support the network. Do you want to pay the fee?</source>
+        <translation type="unfinished"></translation>
+    </message>
+    <message>
+        <location filename="../bitcoingui.cpp" line="824"/>
         <source>There was an error trying to save the wallet data to the new location.</source>
         <translation>При попытке сохранения данных бумажника в новое место произошла ошибка.</translation>
     </message>
@@ -490,34 +486,17 @@
         <translation>Последний полученный блок был сгенерирован %1.</translation>
     </message>
     <message>
-<<<<<<< HEAD
-        <location filename="../bitcoingui.cpp" line="633"/>
-        <source>This transaction is over the size limit.  You can still send it for a fee of %1, which goes to the nodes that process your transaction and helps to support the network.  Do you want to pay the fee?</source>
-        <translation>Данная транзакция превышает предельно допустимый размер.  Но Вы можете всё равно совершить её, добавив комиссию в %1, которая отправится тем узлам, которые обработают Вашу транзакцию, и поможет поддержать сеть.  Вы хотите добавить комиссию?</translation>
-    </message>
-    <message>
-        <location filename="../bitcoingui.cpp" line="665"/>
-=======
-        <location filename="../bitcoingui.cpp" line="646"/>
->>>>>>> 13b0b1cd
+        <location filename="../bitcoingui.cpp" line="663"/>
         <source>Sent transaction</source>
         <translation>Исходящая транзакция</translation>
     </message>
     <message>
-<<<<<<< HEAD
-        <location filename="../bitcoingui.cpp" line="666"/>
-=======
-        <location filename="../bitcoingui.cpp" line="647"/>
->>>>>>> 13b0b1cd
+        <location filename="../bitcoingui.cpp" line="664"/>
         <source>Incoming transaction</source>
         <translation>Входящая транзакция</translation>
     </message>
     <message>
-<<<<<<< HEAD
-        <location filename="../bitcoingui.cpp" line="667"/>
-=======
-        <location filename="../bitcoingui.cpp" line="648"/>
->>>>>>> 13b0b1cd
+        <location filename="../bitcoingui.cpp" line="665"/>
         <source>Date: %1
 Amount: %2
 Type: %3
@@ -530,20 +509,12 @@
 </translation>
     </message>
     <message>
-<<<<<<< HEAD
-        <location filename="../bitcoingui.cpp" line="792"/>
-=======
-        <location filename="../bitcoingui.cpp" line="773"/>
->>>>>>> 13b0b1cd
+        <location filename="../bitcoingui.cpp" line="790"/>
         <source>Wallet is &lt;b&gt;encrypted&lt;/b&gt; and currently &lt;b&gt;unlocked&lt;/b&gt;</source>
         <translation>Бумажник &lt;b&gt;зашифрован&lt;/b&gt; и в настоящее время &lt;b&gt;разблокирован&lt;/b&gt;</translation>
     </message>
     <message>
-<<<<<<< HEAD
-        <location filename="../bitcoingui.cpp" line="800"/>
-=======
-        <location filename="../bitcoingui.cpp" line="781"/>
->>>>>>> 13b0b1cd
+        <location filename="../bitcoingui.cpp" line="798"/>
         <source>Wallet is &lt;b&gt;encrypted&lt;/b&gt; and currently &lt;b&gt;locked&lt;/b&gt;</source>
         <translation>Бумажник &lt;b&gt;зашифрован&lt;/b&gt; и в настоящее время &lt;b&gt;заблокирован&lt;/b&gt;</translation>
     </message>
@@ -557,11 +528,7 @@
         </translation>
     </message>
     <message>
-<<<<<<< HEAD
-        <location filename="../bitcoingui.cpp" line="823"/>
-=======
-        <location filename="../bitcoingui.cpp" line="804"/>
->>>>>>> 13b0b1cd
+        <location filename="../bitcoingui.cpp" line="821"/>
         <source>Wallet Data (*.dat)</source>
         <translation>Данные бумажника (*.dat)</translation>
     </message>
@@ -590,7 +557,7 @@
         <translation>О &amp;Qt</translation>
     </message>
     <message>
-        <location filename="../bitcoingui.cpp" line="823"/>
+        <location filename="../bitcoingui.cpp" line="821"/>
         <source>Backup Wallet</source>
         <translation>Сделать резервную копию бумажника</translation>
     </message>
@@ -605,25 +572,9 @@
         <translation>Изменить настройки</translation>
     </message>
     <message>
-<<<<<<< HEAD
         <location filename="../bitcoingui.cpp" line="248"/>
         <source>Show/Hide &amp;Bitcoin</source>
         <translation>Показать/Скрыть &amp;Bitcoin</translation>
-=======
-        <location filename="../bitcoingui.cpp" line="615"/>
-        <source>This transaction is over the size limit. You can still send it for a fee of %1, which goes to the nodes that process your transaction and helps to support the network. Do you want to pay the fee?</source>
-        <translation type="unfinished"></translation>
-    </message>
-    <message>
-        <location filename="../bitcoingui.cpp" line="804"/>
-        <source>Backup Wallet</source>
-        <translation>Сделать резервную копию бумажника</translation>
-    </message>
-    <message>
-        <location filename="../bitcoingui.cpp" line="807"/>
-        <source>Backup Failed</source>
-        <translation>Резервное копирование не удалось</translation>
->>>>>>> 13b0b1cd
     </message>
     <message>
         <location filename="../bitcoingui.cpp" line="253"/>
@@ -675,11 +626,7 @@
         <translation>Загружено %1 из %2 блоков истории операций (%3% завершено).</translation>
     </message>
     <message>
-<<<<<<< HEAD
-        <location filename="../bitcoingui.cpp" line="638"/>
-=======
-        <location filename="../bitcoingui.cpp" line="619"/>
->>>>>>> 13b0b1cd
+        <location filename="../bitcoingui.cpp" line="636"/>
         <source>Sending...</source>
         <translation>Отправка...</translation>
     </message>
@@ -1225,11 +1172,41 @@
         <translation>Форма</translation>
     </message>
     <message>
-<<<<<<< HEAD
         <location filename="../forms/sendcoinsentry.ui" line="29"/>
         <source>A&amp;mount:</source>
         <translation>Ко&amp;личество:</translation>
-=======
+    </message>
+    <message>
+        <location filename="../sendcoinsentry.cpp" line="25"/>
+        <source>Enter a Bitcoin address (e.g. 1NS17iag9jJgTHD1VXjvLCEnZuQ3rJDE9L)</source>
+        <translation>Введите Bitcoin-адрес (например 1LA5FtQhnnWnkK6zjFfutR7Stiit4wKd63)</translation>
+    </message>
+    <message>
+        <location filename="../forms/sendcoinsentry.ui" line="93"/>
+        <source>The address to send the payment to (e.g. 1NS17iag9jJgTHD1VXjvLCEnZuQ3rJDE9L)</source>
+        <translation type="unfinished"></translation>
+    </message>
+    <message>
+        <location filename="../forms/sendcoinsentry.ui" line="113"/>
+        <source>Alt+A</source>
+        <translation>Alt+A</translation>
+    </message>
+    <message>
+        <location filename="../forms/sendcoinsentry.ui" line="130"/>
+        <source>Alt+P</source>
+        <translation>Alt+P</translation>
+    </message>
+    <message>
+        <location filename="../forms/sendcoinsentry.ui" line="137"/>
+        <source>Remove this recipient</source>
+        <translation>Удалить этого получателя</translation>
+    </message>
+    <message>
+        <location filename="../forms/sendcoinsentry.ui" line="42"/>
+        <source>Pay &amp;To:</source>
+        <translation>Полу&amp;чатель:</translation>
+    </message>
+    <message>
         <location filename="../forms/sendcoinsentry.ui" line="66"/>
         <location filename="../sendcoinsentry.cpp" line="26"/>
         <source>Enter a label for this address to add it to your address book</source>
@@ -1239,59 +1216,6 @@
         <location filename="../forms/sendcoinsentry.ui" line="75"/>
         <source>&amp;Label:</source>
         <translation>&amp;Метка:</translation>
->>>>>>> 13b0b1cd
-    </message>
-    <message>
-        <location filename="../sendcoinsentry.cpp" line="25"/>
-        <source>Enter a Bitcoin address (e.g. 1NS17iag9jJgTHD1VXjvLCEnZuQ3rJDE9L)</source>
-        <translation>Введите Bitcoin-адрес (например 1LA5FtQhnnWnkK6zjFfutR7Stiit4wKd63)</translation>
-    </message>
-    <message>
-        <location filename="../forms/sendcoinsentry.ui" line="113"/>
-        <source>Alt+A</source>
-        <translation>Alt+A</translation>
-    </message>
-    <message>
-        <location filename="../forms/sendcoinsentry.ui" line="130"/>
-        <source>Alt+P</source>
-        <translation>Alt+P</translation>
-    </message>
-    <message>
-        <location filename="../forms/sendcoinsentry.ui" line="137"/>
-        <source>Remove this recipient</source>
-        <translation>Удалить этого получателя</translation>
-    </message>
-    <message>
-        <location filename="../forms/sendcoinsentry.ui" line="42"/>
-        <source>Pay &amp;To:</source>
-        <translation>Полу&amp;чатель:</translation>
-    </message>
-    <message>
-<<<<<<< HEAD
-        <location filename="../forms/sendcoinsentry.ui" line="66"/>
-        <location filename="../sendcoinsentry.cpp" line="26"/>
-        <source>Enter a label for this address to add it to your address book</source>
-        <translation>Введите метку для данного адреса (для добавления в адресную книгу)</translation>
-=======
-        <location filename="../forms/sendcoinsentry.ui" line="93"/>
-        <source>The address to send the payment to (e.g. 1NS17iag9jJgTHD1VXjvLCEnZuQ3rJDE9L)</source>
-        <translation type="unfinished"></translation>
-    </message>
-    <message>
-        <location filename="../forms/sendcoinsentry.ui" line="120"/>
-        <source>Paste address from clipboard</source>
-        <translation>Вставить адрес из буфера обмена</translation>
->>>>>>> 13b0b1cd
-    </message>
-    <message>
-        <location filename="../forms/sendcoinsentry.ui" line="75"/>
-        <source>&amp;Label:</source>
-        <translation>&amp;Метка:</translation>
-    </message>
-    <message>
-        <location filename="../forms/sendcoinsentry.ui" line="93"/>
-        <source>The address to send the payment to  (e.g. 1NS17iag9jJgTHD1VXjvLCEnZuQ3rJDE9L)</source>
-        <translation>Адрес получателя платежа (например 1LA5FtQhnnWnkK6zjFfutR7Stiit4wKd63)</translation>
     </message>
     <message>
         <location filename="../forms/sendcoinsentry.ui" line="103"/>
@@ -1759,20 +1683,9 @@
 <context>
     <name>bitcoin-core</name>
     <message>
-<<<<<<< HEAD
         <location filename="../bitcoinstrings.cpp" line="41"/>
         <source>Bitcoin version</source>
         <translation>Версия</translation>
-=======
-        <location filename="../bitcoinstrings.cpp" line="87"/>
-        <source>Rescanning...</source>
-        <translation>Сканирование...</translation>
-    </message>
-    <message>
-        <location filename="../bitcoinstrings.cpp" line="9"/>
-        <source>Usage:</source>
-        <translation>Использование:</translation>
->>>>>>> 13b0b1cd
     </message>
     <message>
         <location filename="../bitcoinstrings.cpp" line="117"/>
@@ -1875,7 +1788,6 @@
         <translation>Пароль для подключений JSON-RPC</translation>
     </message>
     <message>
-<<<<<<< HEAD
         <location filename="../bitcoinstrings.cpp" line="88"/>
         <source>Allow JSON-RPC connections from specified IP address</source>
         <translation>Разрешить подключения JSON-RPC с указанного IP</translation>
@@ -1887,14 +1799,6 @@
     </message>
     <message>
         <location filename="../bitcoinstrings.cpp" line="114"/>
-=======
-        <location filename="../bitcoinstrings.cpp" line="72"/>
-        <source>Cannot obtain a lock on data directory %s. Bitcoin is probably already running.</source>
-        <translation type="unfinished"></translation>
-    </message>
-    <message>
-        <location filename="../bitcoinstrings.cpp" line="76"/>
->>>>>>> 13b0b1cd
         <source>Error loading addr.dat</source>
         <translation>Ошибка загрузки addr.dat</translation>
     </message>
@@ -1982,21 +1886,6 @@
         <location filename="../bitcoinstrings.cpp" line="57"/>
         <source>Connect through socks4 proxy</source>
         <translation>Подключаться через socks4 прокси</translation>
-    </message>
-    <message>
-        <location filename="../bitcoinstrings.cpp" line="9"/>
-        <source>Error: This transaction requires a transaction fee of at least %s because of its amount, complexity, or use of recently received funds  </source>
-        <translation>Ошибка: эта транзакция требует комиссию в размере как минимум %s из-за её объёма, сложности или использования недавно полученных средств  </translation>
-    </message>
-    <message>
-        <location filename="../bitcoinstrings.cpp" line="12"/>
-        <source>Error: Transaction creation failed  </source>
-        <translation>Ошибка: Создание транзакции не удалось  </translation>
-    </message>
-    <message>
-        <location filename="../bitcoinstrings.cpp" line="14"/>
-        <source>Error: The transaction was rejected.  This might happen if some of the coins in your wallet were already spent, such as if you used a copy of wallet.dat and coins were spent in the copy but not marked as spent here.</source>
-        <translation>Ошибка: В транзакции отказано.  Такое может произойти, если некоторые монеты уже были потрачены, например, если Вы используете одну копию файла wallet.dat, а монеты были потрачены из другой копии, но не были отмечены как потраченные в этой.</translation>
     </message>
     <message>
         <location filename="../bitcoinstrings.cpp" line="13"/>
@@ -2107,11 +1996,6 @@
         <translation>Биткоин</translation>
     </message>
     <message>
-        <location filename="../bitcoinstrings.cpp" line="8"/>
-        <source>Error: Wallet locked, unable to create transaction  </source>
-        <translation>Ошибка: бумажник заблокирован, невозможно создать транзакцию  </translation>
-    </message>
-    <message>
         <location filename="../bitcoinstrings.cpp" line="44"/>
         <source>List commands</source>
         <translation>Список команд
@@ -2151,6 +2035,26 @@
         <location filename="../bitcoinstrings.cpp" line="52"/>
         <source>Show splash screen on startup (default: 1)</source>
         <translation>Показывать сплэш при запуске (по умолчанию: 1)</translation>
+    </message>
+    <message>
+        <location filename="../bitcoinstrings.cpp" line="8"/>
+        <source>Error: Wallet locked, unable to create transaction.</source>
+        <translation type="unfinished"></translation>
+    </message>
+    <message>
+        <location filename="../bitcoinstrings.cpp" line="9"/>
+        <source>Error: This transaction requires a transaction fee of at least %s because of its amount, complexity, or use of recently received funds.</source>
+        <translation type="unfinished"></translation>
+    </message>
+    <message>
+        <location filename="../bitcoinstrings.cpp" line="12"/>
+        <source>Error: Transaction creation failed.</source>
+        <translation type="unfinished">Ошибка: не удалось создать транзакцию.</translation>
+    </message>
+    <message>
+        <location filename="../bitcoinstrings.cpp" line="14"/>
+        <source>Error: The transaction was rejected. This might happen if some of the coins in your wallet were already spent, such as if you used a copy of wallet.dat and coins were spent in the copy but not marked as spent here.</source>
+        <translation type="unfinished">Ошибка: В транзакции отказано.  Такое может произойти, если некоторые монеты уже были потрачены, например, если Вы используете одну копию файла wallet.dat, а монеты были потрачены из другой копии, но не были отмечены как потраченные в этой.</translation>
     </message>
     <message>
         <location filename="../bitcoinstrings.cpp" line="19"/>
