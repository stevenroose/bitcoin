--- conflicted
+++ resolved
@@ -10,18 +10,11 @@
 // client versioning
 //
 
-<<<<<<< HEAD
-static const int CLIENT_VERSION_MAJOR       =  0;
-static const int CLIENT_VERSION_MINOR       =  6;
-static const int CLIENT_VERSION_REVISION    =  3;
-static const int CLIENT_VERSION_BUILD       = 0;
-=======
 // These need to be macro's, as version.cpp's voodoo requires it
 #define CLIENT_VERSION_MAJOR       0
 #define CLIENT_VERSION_MINOR       6
-#define CLIENT_VERSION_REVISION    2
-#define CLIENT_VERSION_BUILD       2
->>>>>>> 5e322a72
+#define CLIENT_VERSION_REVISION    3
+#define CLIENT_VERSION_BUILD       0
 
 static const int CLIENT_VERSION =
                            1000000 * CLIENT_VERSION_MAJOR
